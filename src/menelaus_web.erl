%% @author Northscale <info@northscale.com>
%% @copyright 2009 NorthScale, Inc.
%%
%% Licensed under the Apache License, Version 2.0 (the "License");
%% you may not use this file except in compliance with the License.
%% You may obtain a copy of the License at
%%
%%      http://www.apache.org/licenses/LICENSE-2.0
%%
%% Unless required by applicable law or agreed to in writing, software
%% distributed under the License is distributed on an "AS IS" BASIS,
%% WITHOUT WARRANTIES OR CONDITIONS OF ANY KIND, either express or implied.
%% See the License for the specific language governing permissions and
%% limitations under the License.
%%
%% @doc Web server for menelaus.

-module(menelaus_web).

-author('NorthScale <info@northscale.com>').

% -behavior(ns_log_categorizing).
% the above is commented out because of the way the project is structured

-include_lib("eunit/include/eunit.hrl").

-include("menelaus_web.hrl").
-include("ns_common.hrl").
-include("ns_stats.hrl").

-ifdef(EUNIT).
-export([test/0]).
-endif.

-export([start_link/0,
         start_link/1,
         stop/0,
         loop/3,
         webconfig/0,
         webconfig/1,
         restart/0,
         build_node_hostname/3,
         build_nodes_info/0,
         build_nodes_info_fun/3,
         build_full_node_info/2,
         handle_streaming/3,
         is_system_provisioned/0,
         maybe_cleanup_old_buckets/0,
         checking_bucket_hostname_access/5]).

-export([ns_log_cat/1, ns_log_code_string/1, alert_key/1]).

-import(menelaus_util,
        [server_header/0,
         redirect_permanently/2,
         concat_url_path/1,
         reply_json/2,
         reply_json/3,
         get_option/2,
         parse_validate_number/3]).

-define(AUTO_FAILLOVER_MIN_TIMEOUT, 30).

%% External API

start_link() ->
    start_link(webconfig()).

start_link(Options) ->
    {AppRoot, Options1} = get_option(approot, Options),
    {DocRoot, Options2} = get_option(docroot, Options1),
    Loop = fun (Req) ->
                   ?MODULE:loop(Req, AppRoot, DocRoot)
           end,
    case mochiweb_http:start([{name, ?MODULE}, {loop, Loop} | Options2]) of
        {ok, Pid} -> {ok, Pid};
        Other ->
            ?MENELAUS_WEB_LOG(?START_FAIL,
                              "Failed to start web service:  ~p~n", [Other]),
            Other
    end.

stop() ->
    % Note that a supervisor might restart us right away.
    mochiweb_http:stop(?MODULE).

restart() ->
    % Depend on our supervision tree to restart us right away.
    stop().

webconfig(Config) ->
    Ip = case os:getenv("MOCHIWEB_IP") of
             false -> "0.0.0.0";
             Any -> Any
         end,
    Port = case os:getenv("MOCHIWEB_PORT") of
               false ->
                   misc:node_rest_port(Config, node());
               P -> list_to_integer(P)
           end,
    WebConfig = [{ip, Ip},
                 {port, Port},
                 {approot, menelaus_deps:local_path(["priv","public"],
                                                    ?MODULE)}],
    WebConfig.

webconfig() ->
    webconfig(ns_config:get()).

loop(Req, AppRoot, DocRoot) ->
    try
        % Using raw_path so encoded slash characters like %2F are handed correctly,
        % in that we delay converting %2F's to slash characters until after we split by slashes.
        "/" ++ RawPath = Req:get(raw_path),
        {Path, _, _} = mochiweb_util:urlsplit_path(RawPath),
        PathTokens = lists:map(fun mochiweb_util:unquote/1, string:tokens(Path, "/")),
        Action = case Req:get(method) of
                     Method when Method =:= 'GET'; Method =:= 'HEAD' ->
                         case PathTokens of
                             [] ->
                                 {done, redirect_permanently("/index.html", Req)};
                             ["versions"] ->
                                 {done, handle_versions(Req)};
                             ["pools"] ->
                                 {auth_any_bucket, fun handle_pools/1};
                             ["pools", Id] ->
                                 {auth_any_bucket, fun check_and_handle_pool_info/2, [Id]};
                             ["pools", Id, "stats"] ->
                                 {auth_any_bucket, fun menelaus_stats:handle_bucket_stats/3,
                                  [Id, all]};
                             ["pools", Id, "overviewStats"] ->
                                 {auth, fun menelaus_stats:handle_overview_stats/2, [Id]};
                             ["poolsStreaming", Id] ->
                                 {auth_any_bucket, fun handle_pool_info_streaming/2, [Id]};
                             ["pools", PoolId, "buckets"] ->
                                 {auth_any_bucket, fun menelaus_web_buckets:handle_bucket_list/2, [PoolId]};
                             ["pools", PoolId, "saslBucketsStreaming"] ->
                                 {auth, fun menelaus_web_buckets:handle_sasl_buckets_streaming/2, [PoolId]};
                             ["pools", PoolId, "buckets", Id] ->
                                 {auth_bucket_with_info, fun menelaus_web_buckets:handle_bucket_info/5,
                                  [PoolId, Id]};
                             ["pools", PoolId, "bucketsStreaming", Id] ->
                                 {auth_bucket, fun menelaus_web_buckets:handle_bucket_info_streaming/3,
                                  [PoolId, Id]};
                             ["pools", PoolId, "buckets", Id, "stats"] ->
                                 {auth_bucket, fun handle_abortable_bucket_stats/3,
                                  [PoolId, Id]};
                             ["pools", PoolId, "buckets", Id, "statsDirectory"] ->
                                 {auth_bucket, fun menelaus_stats:serve_stats_directory/3,
                                  [PoolId, Id]};
                             %% GET /pools/{PoolId}/buckets/{Id}/nodes
                             ["pools", PoolId, "buckets", Id, "nodes"] ->
                                 {auth_bucket, fun handle_bucket_node_list/3,
                                  [PoolId, Id]};
                             %% GET /pools/{PoolId}/buckets/{Id}/nodes/{NodeId}
                             ["pools", PoolId, "buckets", Id, "nodes", NodeId] ->
                                 {auth_bucket, fun handle_bucket_node_info/4,
                                  [PoolId, Id, NodeId]};
                             %% GET /pools/{PoolId}/buckets/{Id}/nodes/{NodeId}/stats
                             ["pools", PoolId, "buckets", Id, "nodes", NodeId, "stats"] ->
                                  {auth_bucket, fun handle_abortable_bucket_node_stats/4,
                                   [PoolId, Id, NodeId]};
                             %% GET /pools/{PoolId}/buckets/{Id}/stats/{StatName}
                             ["pools", PoolId, "buckets", Id, "stats", StatName] ->
                                  {auth_bucket, fun handle_abortable_specific_stat_for_bucket/4,
                                   [PoolId, Id, StatName]};
                             ["nodeStatuses"] ->
                                 {auth, fun handle_node_statuses/1};
                             ["logs"] ->
                                 {auth, fun menelaus_alert:handle_logs/1};
                             ["alerts"] ->
                                 {auth, fun menelaus_alert:handle_alerts/1};
                             ["settings", "web"] ->
                                 {auth, fun handle_settings_web/1};
                             ["settings", "alerts"] ->
                                 {auth, fun handle_settings_alerts/1};
                             ["settings", "stats"] ->
                                 {auth, fun handle_settings_stats/1};
                             ["settings", "autoFailover"] ->
                                 {auth, fun handle_settings_auto_failover/1};
                             ["nodes", NodeId] ->
                                 {auth, fun handle_node/2, [NodeId]};
                             ["diag"] ->
                                 {auth_cookie, fun diag_handler:handle_diag/1};
                             ["diag", "vbuckets"] -> {auth, fun handle_diag_vbuckets/1};
                             ["diag", "masterEvents"] -> {auth, fun handle_diag_master_events/1};
                             ["pools", PoolId, "rebalanceProgress"] ->
                                 {auth, fun handle_rebalance_progress/2, [PoolId]};
                             ["index.html"] ->
                                 {done, serve_static_file(Req, {AppRoot, Path},
                                                         "text/html; charset=utf8",
                                                          [{"Pragma", "no-cache"},
                                                           {"Cache-Control", "must-revalidate"}])};
                             ["docs" | _PRem ] ->
                                 DocFile = string:sub_string(Path, 6),
                                 {done, Req:serve_file(DocFile, DocRoot)};
                             ["dot", Bucket] ->
                                 {auth_cookie, fun handle_dot/2, [Bucket]};
                             ["dotsvg", Bucket] ->
                                 {auth_cookie, fun handle_dotsvg/2, [Bucket]};
                             ["sasl_logs"] ->
                                 {auth_cookie, fun diag_handler:handle_sasl_logs/1};
                             ["sasl_logs", LogName] ->
                                 {auth_cookie, fun diag_handler:handle_sasl_logs/2, [LogName]};
                             ["erlwsh" | _] ->
                                 {auth_cookie, fun (R) -> erlwsh_web:loop(R, erlwsh_deps:local_path(["priv", "www"])) end};
                             ["images" | _] ->
                                 {done, Req:serve_file(Path, AppRoot,
                                                       [{"Cache-Control", "max-age=30000000"}])};
                             _ ->
                                 {done, Req:serve_file(Path, AppRoot,
                                  [{"Cache-Control", "max-age=10"}])}
                        end;
                     'POST' ->
                         case PathTokens of
                             ["engageCluster2"] ->
                                 {auth, fun handle_engage_cluster2/1};
                             ["completeJoin"] ->
                                 {auth, fun handle_complete_join/1};
                             ["node", "controller", "doJoinCluster"] ->
                                 {auth, fun handle_join/1};
                             ["nodes", NodeId, "controller", "settings"] ->
                                 {auth, fun handle_node_settings_post/2,
                                  [NodeId]};
                             ["nodes", NodeId, "controller", "resources"] ->
                                 {auth, fun handle_node_resources_post/2,
                                  [NodeId]};
                             ["settings", "web"] ->
                                 {auth, fun handle_settings_web_post/1};
                             ["settings", "alerts"] ->
                                 {auth, fun handle_settings_alerts_post/1};
                             ["settings", "alerts", "testEmail"] ->
                                 {auth, fun handle_settings_alerts_send_test_email/1};
                             ["settings", "stats"] ->
                                 {auth, fun handle_settings_stats_post/1};
                             ["settings", "autoFailover"] ->
                                 {auth, fun handle_settings_auto_failover_post/1};
                             ["settings", "autoFailover", "resetCount"] ->
                                 {auth, fun handle_settings_auto_failover_reset_count/1};
                             ["pools", PoolId] ->
                                 {auth, fun handle_pool_settings/2,
                                  [PoolId]};
                             ["pools", _PoolId, "controller", "testWorkload"] ->
                                 {auth, fun handle_traffic_generator_control_post/1};
                             ["controller", "setupDefaultBucket"] ->
                                 {auth, fun menelaus_web_buckets:handle_setup_default_bucket_post/1};
                             ["controller", "ejectNode"] ->
                                 {auth, fun handle_eject_post/1};
                             ["controller", "addNode"] ->
                                 {auth, fun handle_add_node/1};
                             ["controller", "failOver"] ->
                                 {auth, fun handle_failover/1};
                             ["controller", "rebalance"] ->
                                 {auth, fun handle_rebalance/1};
                             ["controller", "reAddNode"] ->
                                 {auth, fun handle_re_add_node/1};
                             ["controller", "stopRebalance"] ->
                                 {auth, fun handle_stop_rebalance/1};
                             ["controller", "resetAlerts"] ->
                                 {auth, fun handle_reset_alerts/1};
                             ["pools", PoolId, "buckets", Id] ->
                                 {auth_bucket, fun menelaus_web_buckets:handle_bucket_update/3,
                                  [PoolId, Id]};
                             ["pools", PoolId, "buckets"] ->
                                 {auth, fun menelaus_web_buckets:handle_bucket_create/2,
                                  [PoolId]};
                             ["pools", PoolId, "buckets", Id, "controller", "doFlush"] ->
                                 {auth, fun menelaus_web_buckets:handle_bucket_flush/3,
                                [PoolId, Id]};
                             ["logClientError"] -> {auth_any_bucket,
                                                    fun (R) ->
                                                            User = menelaus_auth:extract_auth(username, R),
                                                            ?MENELAUS_WEB_LOG(?UI_SIDE_ERROR_REPORT,
                                                                              "Client-side error-report for user ~p on node ~p:~nUser-Agent:~s~n~s~n",
                                                                              [User, node(),
                                                                               Req:get_header_value("user-agent"), binary_to_list(R:recv_body())]),
                                                            R:ok({"text/plain", add_header(), <<"">>})
                                                    end};
                             ["diag", "eval"] -> {auth, fun handle_diag_eval/1};
                             ["erlwsh" | _] ->
                                 {done, erlwsh_web:loop(Req, erlwsh_deps:local_path(["priv", "www"]))};
                             _ ->
                                 ?MENELAUS_WEB_LOG(0001, "Invalid post received: ~p", [Req]),
                                 {done, Req:not_found()}
                      end;
                     'DELETE' ->
                         case PathTokens of
                             ["pools", PoolId, "buckets", Id] ->
                                 {auth, fun menelaus_web_buckets:handle_bucket_delete/3, [PoolId, Id]};
                             ["nodes", Node, "resources", LocationPath] ->
                                 {auth, fun handle_resource_delete/3, [Node, LocationPath]};
                             _ ->
                                 ?MENELAUS_WEB_LOG(0002, "Invalid delete received: ~p as ~p", [Req, PathTokens]),
                                  {done, Req:respond({405, add_header(), "Method Not Allowed"})}
                         end;
                     'PUT' ->
                         case PathTokens of
                             _ ->
                                 ?MENELAUS_WEB_LOG(0003, "Invalid put received: ~p", [Req]),
                                 {done, Req:respond({405, add_header(), "Method Not Allowed"})}
                         end;
                     _ ->
                         ?MENELAUS_WEB_LOG(0004, "Invalid request received: ~p", [Req]),
                         {done, Req:respond({405, add_header(), "Method Not Allowed"})}
                 end,
        case Action of
            {done, RV} -> RV;
            {auth_cookie, F} -> menelaus_auth:apply_auth_cookie(Req, F, []);
            {auth, F} -> menelaus_auth:apply_auth(Req, F, []);
            {auth_cookie, F, Args} -> menelaus_auth:apply_auth_cookie(Req, F, Args);
            {auth, F, Args} -> menelaus_auth:apply_auth(Req, F, Args);
            {auth_bucket_with_info, F, [ArgPoolId, ArgBucketId | RestArgs]} ->
                menelaus_web_buckets:checking_bucket_access(ArgPoolId, ArgBucketId, Req,
                                                            fun (Pool, Bucket) ->
                                                                    apply(F, [ArgPoolId, ArgBucketId] ++ RestArgs ++ [Req, Pool, Bucket])
                                                            end);
            {auth_bucket, F, [ArgPoolId, ArgBucketId | RestArgs]} ->
                menelaus_web_buckets:checking_bucket_access(ArgPoolId, ArgBucketId, Req,
                                                            fun (_, _) ->
                                                                    apply(F, [ArgPoolId, ArgBucketId] ++ RestArgs ++ [Req])
                                                            end);
            {auth_any_bucket, F} -> menelaus_auth:apply_auth_bucket(Req, F, []);
            {auth_any_bucket, F, Args} -> menelaus_auth:apply_auth_bucket(Req, F, Args)
        end
    catch
        exit:normal ->
            %% this happens when the client closed the connection
            exit(normal);
        Type:What ->
            Report = ["web request failed",
                      {path, Req:get(path)},
                      {type, Type}, {what, What},
                      {trace, erlang:get_stacktrace()}], % todo: find a way to enable this for field info gathering
            ?MENELAUS_WEB_LOG(0019, "Server error during processing: ~p", [Report]),
            reply_json(Req, [list_to_binary("Unexpected server error, request logged.")], 500)
    end.


%% Internal API

implementation_version() ->
    list_to_binary(proplists:get_value(ns_server, ns_info:version(), "unknown")).

handle_pools(Req) ->
    Pools = [{struct,
              [{name, <<"default">>},
               {uri, list_to_binary(concat_url_path(["pools", "default"]))},
               {streamingUri, list_to_binary(concat_url_path(["poolsStreaming", "default"]))}]}],
    EffectivePools =
        case is_system_provisioned() of
            true -> Pools;
            _ -> []
        end,
    reply_json(Req,{struct, [{pools, EffectivePools},
                             {isAdminCreds, menelaus_auth:is_under_admin(Req)},
                             {uuid, get_uuid()}
                             | build_versions()]}).
handle_engage_cluster2(Req) ->
    Body = Req:recv_body(),
    {struct, NodeKVList} = mochijson2:decode(Body),
    %% a bit kludgy, but 100% correct way to protect ourselves when
    %% everything will restart.
    process_flag(trap_exit, true),
    case ns_cluster:engage_cluster(NodeKVList) of
        {ok, _} ->
            handle_node("self", Req);
        {error, _What, Message, _Nested} ->
            reply_json(Req, [Message], 400)
    end.

handle_complete_join(Req) ->
    {struct, NodeKVList} = mochijson2:decode(Req:recv_body()),
    erlang:process_flag(trap_exit, true),
    case ns_cluster:complete_join(NodeKVList) of
        {ok, _} ->
            reply_json(Req, [], 200);
        {error, _What, Message, _Nested} ->
            reply_json(Req, [Message], 400)
    end.

% Returns an UUID if it is already in the ns_config and generates
% a new one otherwise.
get_uuid() ->
    case ns_config:search(uuid) of
        false ->
            Uuid = list_to_binary(uuid:to_string(uuid:srandom())),
            Uuid;
        {value, Uuid2} ->
            Uuid2
    end.

build_versions() ->
    [{implementationVersion, implementation_version()},
     {componentsVersion, {struct,
                          lists:map(fun ({K,V}) ->
                                            {K, list_to_binary(V)}
                                    end,
                                    ns_info:version())}}].

handle_versions(Req) ->
    reply_json(Req, {struct, build_versions()}).

% {"default", [
%   {port, 11211},
%   {buckets, [
%     {"default", [
%       {auth_plain, undefined},
%       {size_per_node, 64}, % In MB.
%       {cache_expiration_range, {0,600}}
%     ]}
%   ]}
% ]}

check_and_handle_pool_info(Id, Req) ->
    case is_system_provisioned() of
        true ->
            Timeout = diag_handler:arm_timeout(23000),
            try
                handle_pool_info(Id, Req)
            after
                diag_handler:disarm_timeout(Timeout)
            end;
        _ ->
            reply_json(Req, <<"unknown pool">>, 404)
    end.

handle_pool_info(Id, Req) ->
    UserPassword = menelaus_auth:extract_auth(Req),
    LocalAddr = menelaus_util:local_addr(Req),
    Query = Req:parse_qs(),
    {WaitChangeS, PassedETag} = {proplists:get_value("waitChange", Query),
                                  proplists:get_value("etag", Query)},
    case WaitChangeS of
        undefined -> reply_json(Req, build_pool_info(Id, UserPassword, normal, LocalAddr));
        _ ->
            WaitChange = list_to_integer(WaitChangeS),
            menelaus_event:register_watcher(self()),
            TargetTS = misc:time_to_epoch_ms_int(os:timestamp()) + WaitChange,
            handle_pool_info_wait(Req, Id, UserPassword, LocalAddr, TargetTS, PassedETag)
    end.

handle_pool_info_wait(Req, Id, UserPassword, LocalAddr, TargetTS, PassedETag) ->
    Info = mochijson2:encode(build_pool_info(Id, UserPassword, stable, LocalAddr)),
    %% ETag = base64:encode_to_string(crypto:sha(Info)),
    ETag = integer_to_list(erlang:phash2(Info)),
    Now = misc:time_to_epoch_ms_int(os:timestamp()),
    WaitChange = TargetTS - Now,
    if
        WaitChange > 0 andalso ETag =:= PassedETag ->
            receive
                {notify_watcher, _} ->
                    timer:sleep(200), %% delay a bit to catch more notifications
                    consume_notifications(),
                    handle_pool_info_wait(Req, Id, UserPassword, LocalAddr, TargetTS, PassedETag);
                _ ->
                    exit(normal)
            after WaitChange ->
                    handle_pool_info_wait_tail(Req, Id, UserPassword, LocalAddr, ETag)
            end;
        true ->
            handle_pool_info_wait_tail(Req, Id, UserPassword, LocalAddr, ETag)
    end.

consume_notifications() ->
    receive
        {notify_watcher, _} -> consume_notifications()
    after 0 ->
            done
    end.

handle_pool_info_wait_tail(Req, Id, UserPassword, LocalAddr, ETag) ->
    menelaus_event:unregister_watcher(self()),
    %% consume all notifications
    consume_notifications(),
    %% and reply
    {struct, PList} = build_pool_info(Id, UserPassword, normal, LocalAddr),
    Info = {struct, [{etag, list_to_binary(ETag)} | PList]},
    reply_json(Req, Info).

build_pool_info(Id, UserPassword, InfoLevel, LocalAddr) ->
    F = build_nodes_info_fun(menelaus_auth:check_auth(UserPassword), InfoLevel, LocalAddr),
    Nodes = [F(N, undefined) || N <- ns_node_disco:nodes_wanted()],
    BucketsVer = erlang:phash2(ns_bucket:get_bucket_names())
        bxor erlang:phash2([{proplists:get_value(hostname, KV),
                             proplists:get_value(status, KV)} || {struct, KV} <- Nodes]),
    BucketsInfo = {struct, [{uri,
                             list_to_binary(concat_url_path(["pools", Id, "buckets"])
                                            ++ "?v=" ++ integer_to_list(BucketsVer))}]},
    RebalanceStatus = case ns_config:search(rebalance_status) =:= {value, running} of
                          true -> <<"running">>;
                          _ -> <<"none">>
                      end,

    Uri = bin_concat_path(["pools", Id, "controller", "testWorkload"]),
    {Alerts, AlertsSilenceToken} = menelaus_web_alerts_srv:fetch_alerts(),

    Controllers = {struct, [
        {addNode, {struct, [{uri, <<"/controller/addNode">>}]}},
        {rebalance, {struct, [{uri, <<"/controller/rebalance">>}]}},
        {failOver, {struct, [{uri, <<"/controller/failOver">>}]}},
        {reAddNode, {struct, [{uri, <<"/controller/reAddNode">>}]}},
        {ejectNode, {struct, [{uri, <<"/controller/ejectNode">>}]}},
        {testWorkload, {struct, [{uri, Uri}]}}]},

    PropList0 = [{name, list_to_binary(Id)},
                 {alerts, Alerts},
                 {alertsSilenceURL, iolist_to_binary([<<"/controller/resetAlerts?token=">>, AlertsSilenceToken])},
                 {nodes, Nodes},
                 {buckets, BucketsInfo},
                 {controllers, Controllers},
                 {balanced, ns_cluster_membership:is_balanced()},
                 {failoverWarnings, ns_bucket:failover_warnings()},
                 {rebalanceStatus, RebalanceStatus},
                 {rebalanceProgressUri, bin_concat_path(["pools", Id, "rebalanceProgress"])},
                 {stopRebalanceUri, <<"/controller/stopRebalance">>},
                 {nodeStatusesUri, <<"/nodeStatuses">>},
                 {stats, {struct,
                          [{uri, bin_concat_path(["pools", Id, "stats"])}]}},
                 {counters, {struct, ns_cluster:counters()}},
                 {stopRebalanceIsSafe,
                  ns_cluster_membership:is_stop_rebalance_safe()}],
    PropList =
        case InfoLevel of
            normal ->
                StorageTotals = [ {Key, {struct, StoragePList}}
                  || {Key, StoragePList} <- ns_storage_conf:cluster_storage_info()],
                [{storageTotals, {struct, StorageTotals}} | PropList0];
            _ -> PropList0
        end,

    {struct, PropList}.

build_nodes_info() ->
    F = build_nodes_info_fun(true, normal, "127.0.0.1"),
    [F(N, undefined) || N <- ns_node_disco:nodes_wanted()].

%% builds health/warmup status of given node (w.r.t. given Bucket if
%% not undefined)
build_node_status(Node, Bucket, InfoNode, BucketsAll) ->
    case proplists:get_bool(down, InfoNode) of
        false ->
            ReadyBuckets = proplists:get_value(ready_buckets, InfoNode),
            NodeBucketNames = ns_bucket:node_bucket_names(Node, BucketsAll),
            case Bucket of
                undefined ->
                    case ordsets:is_subset(lists:sort(NodeBucketNames),
                                           lists:sort(ReadyBuckets)) of
                        true ->
                            <<"healthy">>;
                        false ->
                            <<"warmup">>
                    end;
                _ ->
                    case lists:member(Bucket, ReadyBuckets) of
                        true ->
                            <<"healthy">>;
                        false ->
                            case lists:member(Bucket, NodeBucketNames) of
                                true ->
                                    <<"warmup">>;
                                false ->
                                    <<"unhealthy">>
                            end
                    end
            end;
        true ->
            <<"unhealthy">>
    end.

build_nodes_info_fun(IncludeOtp, InfoLevel, LocalAddr) ->
    OtpCookie = list_to_binary(atom_to_list(ns_cookie_manager:cookie_get())),
    NodeStatuses = ns_doctor:get_nodes(),
    Config = ns_config:get(),
    BucketsAll = ns_bucket:get_buckets(Config),
    fun(WantENode, Bucket) ->
            InfoNode = ns_doctor:get_node(WantENode, NodeStatuses),
            KV = build_node_info(Config, WantENode, InfoNode, LocalAddr),

            Status = build_node_status(WantENode, Bucket, InfoNode, BucketsAll),
            KV1 = [{clusterMembership,
                    atom_to_binary(
                      ns_cluster_membership:get_cluster_membership(
                        WantENode, Config),
                      latin1)},
                   {status, Status}] ++ KV,
            KV2 = case IncludeOtp of
                      true ->
                          [{otpNode,
                            list_to_binary(
                              atom_to_list(WantENode))},
                           {otpCookie, OtpCookie}|KV1];
                      false -> KV1
                  end,
            KV3 = case Bucket of
                      undefined ->
                          KV2;
                      _ ->
                          Replication = case ns_bucket:get_bucket(Bucket, Config) of
                                            not_present -> 0.0;
                                            {ok, BucketConfig} ->
                                                failover_safeness_level:extract_replication_uptodateness(Bucket, BucketConfig,
                                                                                                         WantENode, NodeStatuses)
                                        end,
                          [{replication, Replication} | KV2]
                  end,
            KV4 = case InfoLevel of
                      stable -> KV3;
                      normal -> build_extra_node_info(Config, WantENode,
                                                      InfoNode, BucketsAll,
                                                      KV3)
                  end,
            {struct, KV4}
    end.


build_extra_node_info(Config, Node, InfoNode, _BucketsAll, Append) ->

    {UpSecs, {MemoryTotal, MemoryAlloced, _}} =
        {proplists:get_value(wall_clock, InfoNode, 0),
         proplists:get_value(memory_data, InfoNode,
                             {0, 0, undefined})},
    NodesBucketMemoryTotal = case ns_config:search_node_prop(Node,
                                                             Config,
                                                             memcached,
                                                             max_size) of
                                 X when is_integer(X) -> X;
                                 undefined -> (MemoryTotal * 4) div (5 * 1048576)
                             end,
    NodesBucketMemoryAllocated = NodesBucketMemoryTotal,
    [{systemStats, {struct, proplists:get_value(system_stats, InfoNode, [])}},
     {interestingStats, {struct, proplists:get_value(interesting_stats, InfoNode, [])}},
     %% TODO: deprecate this in API (we need 'stable' "startupTStamp"
     %% first)
     {uptime, list_to_binary(integer_to_list(UpSecs))},
     %% TODO: deprecate this in API
     {memoryTotal, erlang:trunc(MemoryTotal)},
     %% TODO: deprecate this in API
     {memoryFree, erlang:trunc(MemoryTotal - MemoryAlloced)},
     %% TODO: deprecate this in API
     {mcdMemoryReserved, erlang:trunc(NodesBucketMemoryTotal)},
     %% TODO: deprecate this in API
     {mcdMemoryAllocated, erlang:trunc(NodesBucketMemoryAllocated)}
     | Append].

build_node_hostname(Config, Node, LocalAddr) ->
    Host = case misc:node_name_host(Node) of
               {_, "127.0.0.1"} -> LocalAddr;
               {_Name, H} -> H
           end,
    Host ++ ":" ++ integer_to_list(misc:node_rest_port(Config, Node)).

build_node_info(Config, WantENode, InfoNode, LocalAddr) ->

    DirectPort = ns_config:search_node_prop(WantENode, Config, memcached, port),
    ProxyPort = ns_config:search_node_prop(WantENode, Config, moxi, port),
    Versions = proplists:get_value(version, InfoNode, []),
    Version = proplists:get_value(ns_server, Versions, "unknown"),
    OS = proplists:get_value(system_arch, InfoNode, "unknown"),
    HostName = build_node_hostname(Config, WantENode, LocalAddr),

    [{hostname, list_to_binary(HostName)},
     {clusterCompatibility, proplists:get_value(cluster_compatibility_version, InfoNode, 0)},
     {version, list_to_binary(Version)},
     {os, list_to_binary(OS)},
     {ports, {struct, [{proxy, ProxyPort},
                       {direct, DirectPort}]}}
    ].

handle_pool_info_streaming(Id, Req) ->
    UserPassword = menelaus_auth:extract_auth(Req),
    LocalAddr = menelaus_util:local_addr(Req),
    F = fun(InfoLevel) -> build_pool_info(Id, UserPassword, InfoLevel, LocalAddr) end,
    handle_streaming(F, Req, undefined).

handle_streaming(F, Req, LastRes) ->
    ?log_debug("Starting streaming for ~s path ~s",
               [menelaus_util:remote_addr_and_port(Req), Req:get(raw_path)]),
    HTTPRes = Req:ok({"application/json; charset=utf-8",
                      server_header(),
                      chunked}),
    %% Register to get config state change messages.
    menelaus_event:register_watcher(self()),
    Sock = Req:get(socket),
    inet:setopts(Sock, [{active, true}]),
    handle_streaming(F, Req, HTTPRes, LastRes).

streaming_inner(F, HTTPRes, LastRes) ->
    Res = F(stable),
    case Res =:= LastRes of
        true ->
            ok;
        false ->
            ResNormal = F(normal),
            HTTPRes:write_chunk(mochijson2:encode(ResNormal)),
            HTTPRes:write_chunk("\n\n\n\n")
    end,
    Res.

handle_streaming(F, Req, HTTPRes, LastRes) ->
    Res =
        try streaming_inner(F, HTTPRes, LastRes)
        catch exit:normal ->
                ale:debug(?MENELAUS_LOGGER, "closing streaming socket~n"),
                HTTPRes:write_chunk(""),
                exit(normal)
        end,
    receive
        {notify_watcher, _} -> ok;
        _ ->
            ale:debug(?MENELAUS_LOGGER,
                      "menelaus_web streaming socket closed by client"),
            exit(normal)
    after 25000 ->
        ok
    end,
    handle_streaming(F, Req, HTTPRes, Res).

handle_join(Req) ->
    %% paths:
    %%  cluster secured, admin logged in:
    %%           after creds work and node join happens,
    %%           200 returned with Location header pointing
    %%           to new /pool/default
    %%  cluster not secured, after node join happens,
    %%           a 200 returned with Location header to new /pool/default,
    %%           401 if request had
    %%  cluster either secured or not:
    %%           a 400 with json error message when join fails for whatever reason
    %%
    %% parameter example: clusterMemberHostIp=192%2E168%2E0%2E1&
    %%                    clusterMemberPort=8091&
    %%                    user=admin&password=admin123
    %%
    Params = Req:parse_post(),
    ParsedOtherPort = (catch list_to_integer(proplists:get_value("clusterMemberPort", Params))),
    % the erlang http client crashes if the port number is invalid, so we validate for ourselves here
    NzV = if
              is_integer(ParsedOtherPort) ->
                  if
                      ParsedOtherPort =< 0 -> <<"The port number must be greater than zero.">>;
                      ParsedOtherPort >65535 -> <<"The port number cannot be larger than 65535.">>;
                      true -> undefined
                  end;
              true -> <<"The port number must be a number.">>
          end,
    OtherPort = if
                     NzV =:= undefined -> ParsedOtherPort;
                     true -> 0
                 end,
    OtherHost = proplists:get_value("clusterMemberHostIp", Params),
    OtherUser = proplists:get_value("user", Params),
    OtherPswd = proplists:get_value("password", Params),
    case lists:member(undefined,
                      [OtherHost, OtherPort, OtherUser, OtherPswd]) of
        true  -> ?MENELAUS_WEB_LOG(0013, "Received request to join cluster missing a parameter.", []),
                 Req:respond({400, add_header(), "Attempt to join node to cluster received with missing parameters.\n"});
        false ->
            PossMsg = [NzV],
            Msgs = lists:filter(fun (X) -> X =/= undefined end,
                   PossMsg),
            case Msgs of
                [] ->
                    handle_join_tail(Req, OtherHost, OtherPort, OtherUser, OtherPswd);
                _ -> reply_json(Req, Msgs, 400)
            end
    end.

handle_join_tail(Req, OtherHost, OtherPort, OtherUser, OtherPswd) ->
    process_flag(trap_exit, true),
    {Username, Password} = case ns_config:search_prop(ns_config:get(), rest_creds, creds, []) of
                               [] -> {[], []};
                               [{U, PList} | _] ->
                                   {U, proplists:get_value(password, PList)}
                           end,
    RV = case ns_cluster:check_host_connectivity(OtherHost) of
             {ok, MyIP} ->
                 {struct, MyPList} = build_full_node_info(node(), MyIP),
                 Hostname = misc:expect_prop_value(hostname, MyPList),

                 menelaus_rest:json_request_hilevel(post,
                                                    {OtherHost, OtherPort, "/controller/addNode",
                                                     "application/x-www-form-urlencoded",
                                                     mochiweb_util:urlencode([{<<"hostname">>, Hostname},
                                                                              {<<"user">>, Username},
                                                                              {<<"password">>, Password}])},
                                                    {OtherUser, OtherPswd});
             X -> X
         end,

    case RV of
        {ok, _} -> Req:respond({200, add_header(), []});
        {client_error, JSON} ->
            reply_json(Req, JSON, 400);
        {error, _What, Message, _Nested} ->
            reply_json(Req, [Message], 400)
    end.

%% waits till only one node is left in cluster
do_eject_myself_rec(0, _) ->
    exit(self_eject_failed);
do_eject_myself_rec(IterationsLeft, Period) ->
    MySelf = node(),
    case ns_node_disco:nodes_actual_proper() of
        [MySelf] -> ok;
        _ ->
            timer:sleep(Period),
            do_eject_myself_rec(IterationsLeft-1, Period)
    end.

do_eject_myself() ->
    ns_cluster:leave(),
    do_eject_myself_rec(10, 250).

handle_eject_post(Req) ->
    PostArgs = Req:parse_post(),
    %
    % either Eject a running node, or eject a node which is down.
    %
    % request is a urlencoded form with otpNode
    %
    % responses are 200 when complete
    %               401 if creds were not supplied and are required
    %               403 if creds were supplied and are incorrect
    %               400 if the node to be ejected doesn't exist
    %
    OtpNodeStr = case proplists:get_value("otpNode", PostArgs) of
                     undefined -> undefined;
                     "Self" -> atom_to_list(node());
                     X -> X
                 end,
    case OtpNodeStr of
        undefined -> Req:respond({400, add_header(), "Bad Request\n"});
        _ ->
            OtpNode = list_to_atom(OtpNodeStr),
            case ns_cluster_membership:get_cluster_membership(OtpNode) of
                active ->
                    Req:respond({400, add_header(), "Cannot remove active server.\n"});
                _ ->
                    do_handle_eject_post(Req, OtpNode)
            end
    end.

do_handle_eject_post(Req, OtpNode) ->
    case OtpNode =:= node() of
        true ->
            do_eject_myself(),
            Req:respond({200, [], []});
        false ->
            case lists:member(OtpNode, ns_node_disco:nodes_wanted()) of
                true ->
                    ns_cluster:leave(OtpNode),
                    ?MENELAUS_WEB_LOG(?NODE_EJECTED, "Node ejected: ~p from node: ~p",
                                      [OtpNode, erlang:node()]),
                    Req:respond({200, add_header(), []});
                false ->
                                                % Node doesn't exist.
                    ?MENELAUS_WEB_LOG(0018, "Request to eject nonexistant server failed.  Requested node: ~p",
                                      [OtpNode]),
                    Req:respond({400, add_header(), "Server does not exist.\n"})
            end
    end.

handle_pool_settings(_PoolId, Req) ->
    Params = Req:parse_post(),
    Node = node(),
    Results = [case proplists:get_value("memoryQuota", Params) of
                   undefined -> ok;
                   X ->
                       {MinMemoryMB, MaxMemoryMB, QuotaErrorDetailsFun} =
                           ns_storage_conf:allowed_node_quota_range(),
                       case parse_validate_number(X, MinMemoryMB, MaxMemoryMB) of
                           {ok, Number} ->
                               {ok, fun () ->
                                            ok = ns_storage_conf:change_memory_quota(Node, Number)
                                            %% TODO: that should
                                            %% really be a cluster setting
                                    end};
                           invalid -> <<"The RAM Quota value must be a number.">>;
                           too_small ->
                               list_to_binary("The RAM Quota value is too small." ++ QuotaErrorDetailsFun());
                           too_large ->
                               list_to_binary("The RAM Quota value is too large." ++ QuotaErrorDetailsFun())
                       end
               end],
    case lists:filter(fun(ok) -> false;
                         ({ok, _}) -> false;
                         (_) -> true
                      end, Results) of
        [] ->
            lists:foreach(fun ({ok, CommitF}) ->
                                  CommitF();
                              (_) -> ok
                          end, Results),
            Req:respond({200, add_header(), []});
        Errs -> reply_json(Req, Errs, 400)
    end.


handle_settings_web(Req) ->
    reply_json(Req, build_settings_web()).

build_settings_web() ->
    Config = ns_config:get(),
    {U, P} = case ns_config:search_node_prop(Config, rest_creds, creds) of
                 [{User, Auth} | _] ->
                     {User, proplists:get_value(password, Auth, "")};
                 _NoneFound ->
                     {"", ""}
             end,
    Port = proplists:get_value(port, webconfig()),
    build_settings_web(Port, U, P).

build_settings_web(Port, U, P) ->
    {struct, [{port, Port},
              {username, list_to_binary(U)},
              {password, list_to_binary(P)}]}.

%% @doc Settings to en-/disable stats sending to some remote server
handle_settings_stats(Req) ->
    reply_json(Req, {struct, build_settings_stats()}).

build_settings_stats() ->
    Defaults = default_settings_stats_config(),
    [{send_stats, SendStats}] = ns_config:search_prop(
                                  ns_config:get(), settings, stats, Defaults),
    [{sendStats, SendStats}].

default_settings_stats_config() ->
    [{send_stats, false}].

handle_settings_stats_post(Req) ->
    PostArgs = Req:parse_post(),
    SendStats = proplists:get_value("sendStats", PostArgs),
    case validate_settings_stats(SendStats) of
        error ->
            Req:respond({400, add_header(),
                         "The value of \"sendStats\" must be true or false."});
        SendStats2 ->
            ns_config:set(settings, [{stats, [{send_stats, SendStats2}]}]),
            Req:respond({200, add_header(), []})
    end.

validate_settings_stats(SendStats) ->
    case SendStats of
        "true" -> true;
        "false" -> false;
        _ -> error
    end.

%% @doc Settings to en-/disable auto-failover
handle_settings_auto_failover(Req) ->
    Config = build_settings_auto_failover(),
    Enabled = proplists:get_value(enabled, Config),
    Timeout = proplists:get_value(timeout, Config),
    Count = proplists:get_value(count, Config),
    reply_json(Req, {struct, [{enabled, Enabled},
                              {timeout, Timeout},
                              {count, Count}]}).

build_settings_auto_failover() ->
    {value, Config} = ns_config:search(ns_config:get(), auto_failover_cfg),
    Config.

handle_settings_auto_failover_post(Req) ->
    PostArgs = Req:parse_post(),
    ValidateOnly = proplists:get_value("just_validate", Req:parse_qs()) =:= "1",
    Enabled = proplists:get_value("enabled", PostArgs),
    Timeout = proplists:get_value("timeout", PostArgs),
    % MaxNodes is hard-coded to 1 for now.
    MaxNodes = "1",
    case {ValidateOnly,
          validate_settings_auto_failover(Enabled, Timeout, MaxNodes)} of
        {false, [true, Timeout2, MaxNodes2]} ->
            auto_failover:enable(Timeout2, MaxNodes2),
            Req:respond({200, add_header(), []});
        {false, false} ->
            auto_failover:disable(),
            Req:respond({200, add_header(), []});
        {false, {error, Errors}} ->
            Errors2 = [<<Msg/binary, "\n">> || {_, Msg} <- Errors],
            Req:respond({400, add_header(), Errors2});
        {true, {error, Errors}} ->
            reply_json(Req, {struct, [{errors, {struct, Errors}}]}, 200);
        % Validation only and no errors
        {true, _}->
            reply_json(Req, {struct, [{errors, null}]}, 200)
    end.

validate_settings_auto_failover(Enabled, Timeout, MaxNodes) ->
    Enabled2 = case Enabled of
        "true" -> true;
        "false" -> false;
        _ -> {enabled, <<"The value of \"enabled\" must be true or false">>}
    end,
    case Enabled2 of
        true ->
            Errors = [is_valid_positive_integer_bigger_or_equal(Timeout, ?AUTO_FAILLOVER_MIN_TIMEOUT) orelse
                      {timeout, <<"The value of \"timeout\" must be a positive integer bigger or equal to 30">>},
                      is_valid_positive_integer(MaxNodes) orelse
                      {maxNodes, <<"The value of \"maxNodes\" must be a positive integer">>}],
            case lists:filter(fun (E) -> E =/= true end, Errors) of
                [] ->
                    [Enabled2, list_to_integer(Timeout),
                     list_to_integer(MaxNodes)];
                Errors2 ->
                    {error, Errors2}
             end;
        false ->
            Enabled2;
        Error ->
            {error, [Error]}
    end.

is_valid_positive_integer(String) ->
    Int = (catch list_to_integer(String)),
    (is_integer(Int) andalso (Int > 0)).

is_valid_positive_integer_bigger_or_equal(String, Min) ->
    Int = (catch list_to_integer(String)),
    (is_integer(Int) andalso (Int >= Min)).

%% @doc Resets the number of nodes that were automatically failovered to zero
handle_settings_auto_failover_reset_count(Req) ->
    auto_failover:reset_count(),
    Req:respond({200, add_header(), []}).

%% true iff system is correctly provisioned
is_system_provisioned() ->
    {struct, PList} = build_settings_web(),
    Username = proplists:get_value(username, PList),
    Password = proplists:get_value(password, PList),
    case {binary_to_list(Username), binary_to_list(Password)} of
        {[_|_], [_|_]} -> true;
        _ -> false
    end.

maybe_cleanup_old_buckets() ->
    case is_system_provisioned() of
        true ->
            ok;
        false ->
            true = ns_node_disco:nodes_wanted() =:= [node()],
            ns_storage_conf:delete_unused_buckets_db_files()
    end.

is_valid_port_number("SAME") -> true;
is_valid_port_number(String) ->
    PortNumber = (catch list_to_integer(String)),
    (is_integer(PortNumber) andalso (PortNumber > 0) andalso (PortNumber =< 65535)).

validate_settings(Port, U, P) ->
    case lists:all(fun erlang:is_list/1, [Port, U, P]) of
        false -> [<<"All parameters must be given">>];
        _ -> Candidates = [is_valid_port_number(Port)
                           orelse <<"Port must be a positive integer less than 65536">>,
                           case {U, P} of
                               {[], _} -> <<"Username and password are required.">>;
                               {[_Head | _], P} ->
                                   case length(P) =< 5 of
                                       true -> <<"The password must be at least six characters.">>;
                                       _ -> true
                                   end
                           end],
             lists:filter(fun (E) -> E =/= true end,
                          Candidates)
    end.

%% These represent settings for a cluster.  Node settings should go
%% through the /node URIs
handle_settings_web_post(Req) ->
    PostArgs = Req:parse_post(),
    Port = proplists:get_value("port", PostArgs),
    U = proplists:get_value("username", PostArgs),
    P = proplists:get_value("password", PostArgs),
    case validate_settings(Port, U, P) of
        [_Head | _] = Errors ->
            reply_json(Req, Errors, 400);
        [] ->
            PortInt = case Port of
                         "SAME" -> proplists:get_value(port, webconfig());
                         _      -> list_to_integer(Port)
                      end,
            case build_settings_web() =:= build_settings_web(PortInt, U, P) of
                true -> ok; % No change.
                false ->
                    maybe_cleanup_old_buckets(),
                    ns_config:set(rest, [{port, PortInt}]),
                    ns_config:set(rest_creds,
                                  [{creds,
                                    [{U, [{password, P}]}]}])
                    %% No need to restart right here, as our ns_config
                    %% event watcher will do it later if necessary.
            end,
            Host = Req:get_header_value("host"),
            PureHostName = case string:tokens(Host, ":") of
                               [Host] -> Host;
                               [HostName, _] -> HostName
                           end,
            NewHost = PureHostName ++ ":" ++ integer_to_list(PortInt),
            %% TODO: detect and support https when time will come
            reply_json(Req, {struct, [{newBaseUri, list_to_binary("http://" ++ NewHost ++ "/")}]})
    end.

handle_settings_alerts(Req) ->
    {value, Config} = ns_config:search(email_alerts),
    reply_json(Req, {struct, menelaus_alert:build_alerts_json(Config)}).

handle_settings_alerts_post(Req) ->
    PostArgs = Req:parse_post(),
    ValidateOnly = proplists:get_value("just_validate", Req:parse_qs()) =:= "1",
    case {ValidateOnly, menelaus_alert:parse_settings_alerts_post(PostArgs)} of
        {false, {ok, Config}} ->
            ns_config:set(email_alerts, Config),
            Req:respond({200, add_header(), []});
        {false, {error, Errors}} ->
            reply_json(Req, {struct, [{errors, {struct, Errors}}]}, 400);
        {true, {ok, _}} ->
            reply_json(Req, {struct, [{errors, null}]}, 200);
        {true, {error, Errors}} ->
            reply_json(Req, {struct, [{errors, {struct, Errors}}]}, 200)
    end.

%% @doc Sends a test email with the current settings
handle_settings_alerts_send_test_email(Req) ->
    PostArgs = Req:parse_post(),
    Subject = proplists:get_value("subject", PostArgs),
    Body = proplists:get_value("body", PostArgs),
    {ok, Config} = menelaus_alert:parse_settings_alerts_post(PostArgs),

    case ns_mail_log:send_email_with_config(Subject, Body, Config) of
        {error, _, {_, _, {error, Reason}}} ->
            reply_json(Req, {struct, [{error, Reason}]}, 400);
        {error, Reason} ->
            reply_json(Req, {struct, [{error, Reason}]}, 400);
        _ ->
            Req:respond({200, add_header(), []})
    end.

handle_traffic_generator_control_post(Req) ->
    % TODO: rip traffic generation the hell out.
    Req:respond({400, add_header(), "Bad Request\n"}).


-ifdef(EUNIT).

test() ->
    eunit:test({module, ?MODULE},
               [verbose]).

-endif.

-include_lib("kernel/include/file.hrl").

%% Originally from mochiweb_request.erl maybe_serve_file/2
%% and modified to handle user-defined content-type
serve_static_file(Req, {DocRoot, Path}, ContentType, ExtraHeaders) ->
    serve_static_file(Req, filename:join(DocRoot, Path), ContentType, ExtraHeaders);
serve_static_file(Req, File, ContentType, ExtraHeaders) ->
    case file:read_file_info(File) of
        {ok, FileInfo} ->
            LastModified = httpd_util:rfc1123_date(FileInfo#file_info.mtime),
            case Req:get_header_value("if-modified-since") of
                LastModified ->
                    Req:respond({304, ExtraHeaders, ""});
                _ ->
                    case file:open(File, [raw, binary]) of
                        {ok, IoDevice} ->
                            Res = Req:ok({ContentType,
                                          [{"last-modified", LastModified}
                                           | ExtraHeaders],
                                          {file, IoDevice}}),
                            file:close(IoDevice),
                            Res;
                        _ ->
                            Req:not_found(ExtraHeaders)
                    end
            end;
        {error, _} ->
            Req:not_found(ExtraHeaders)
    end.

% too much typing to add this, and I'd rather not hide the response too much
add_header() ->
    menelaus_util:server_header().

%% log categorizing, every logging line should be unique, and most
%% should be categorized

ns_log_cat(0013) ->
    crit;
ns_log_cat(0019) ->
    warn;
ns_log_cat(?START_FAIL) ->
    crit;
ns_log_cat(?NODE_EJECTED) ->
    info;
ns_log_cat(?UI_SIDE_ERROR_REPORT) ->
    warn.

ns_log_code_string(0013) ->
    "node join failure";
ns_log_code_string(0019) ->
    "server error during request processing";
ns_log_code_string(?START_FAIL) ->
    "failed to start service";
ns_log_code_string(?NODE_EJECTED) ->
    "node was ejected";
ns_log_code_string(?UI_SIDE_ERROR_REPORT) ->
    "client-side error report".

alert_key(?BUCKET_CREATED)  -> bucket_created;
alert_key(?BUCKET_DELETED)  -> bucket_deleted;
alert_key(_) -> all.

handle_dot(Bucket, Req) ->
    Dot = ns_janitor_vis:graphviz(Bucket),
    Req:ok({"text/plain; charset=utf-8",
            server_header(),
            iolist_to_binary(Dot)}).

handle_dotsvg(Bucket, Req) ->
    Dot = ns_janitor_vis:graphviz(Bucket),
    DoRefresh = case proplists:get_value("refresh", Req:parse_qs(), "") of
                    "ok" -> true;
                    "yes" -> true;
                    "1" -> true;
                    _ -> false
                end,
    MaybeRefresh = if DoRefresh ->
                           [{"refresh", 1}];
                      true -> []
                   end,
    Req:ok({"image/svg+xml", MaybeRefresh ++ server_header(),
           iolist_to_binary(menelaus_util:insecure_pipe_through_command("dot -Tsvg", Dot))}).

handle_node("self", Req)            -> handle_node("default", node(), Req);
handle_node(S, Req) when is_list(S) -> handle_node("default", list_to_atom(S), Req).

handle_node(_PoolId, Node, Req) ->
    LocalAddr = menelaus_util:local_addr(Req),
    case lists:member(Node, ns_node_disco:nodes_wanted()) of
        true ->
            Result = build_full_node_info(Node, LocalAddr),
            reply_json(Req, Result);
        false ->
            reply_json(Req, <<"Node is unknown to this cluster.">>, 404)
    end.

build_full_node_info(Node, LocalAddr) ->
    {struct, KV} = (build_nodes_info_fun(true, normal, LocalAddr))(Node, undefined),
    MemQuota = case ns_storage_conf:memory_quota(Node) of
                   undefined -> <<"">>;
                   Y    -> Y
               end,
    StorageConf = ns_storage_conf:storage_conf(Node),
    R = {struct, storage_conf_to_json(StorageConf)},
    Fields = [{availableStorage, {struct, [{hdd, [{struct, [{path, list_to_binary(Path)},
                                                            {sizeKBytes, SizeKBytes},
                                                            {usagePercent, UsagePercent}]}
                                                  || {Path, SizeKBytes, UsagePercent} <- disksup:get_disk_data()]}]}},
              {memoryQuota, MemQuota},
              {storageTotals, {struct, [{Type, {struct, PropList}}
                                        || {Type, PropList} <- ns_storage_conf:nodes_storage_info([Node])]}},
              {storage, R}] ++ KV,
    {struct, lists:filter(fun (X) -> X =/= undefined end,
                                   Fields)}.

% S = [{ssd, []},
%      {hdd, [[{path, /some/nice/disk/path}, {quotaMb, 1234}, {state, ok}],
%            [{path, /another/good/disk/path}, {quotaMb, 5678}, {state, ok}]]}].
%
storage_conf_to_json(S) ->
    lists:map(fun ({StorageType, Locations}) -> % StorageType is ssd or hdd.
                  {StorageType, lists:map(fun (LocationPropList) ->
                                              {struct, lists:map(fun location_prop_to_json/1, LocationPropList)}
                                          end,
                                          Locations)}
              end,
              S).

location_prop_to_json({path, L}) -> {path, list_to_binary(L)};
location_prop_to_json({quotaMb, none}) -> {quotaMb, none};
location_prop_to_json({state, ok}) -> {state, ok};
location_prop_to_json(KV) -> KV.

handle_node_resources_post("self", Req)            -> handle_node_resources_post(node(), Req);
handle_node_resources_post(S, Req) when is_list(S) -> handle_node_resources_post(list_to_atom(S), Req);

handle_node_resources_post(Node, Req) ->
    Params = Req:parse_post(),
    Path = proplists:get_value("path", Params),
    Quota = case proplists:get_value("quota", Params) of
              undefined -> none;
              "none" -> none;
              X      -> list_to_integer(X)
            end,
    Kind = case proplists:get_value("kind", Params) of
              "ssd" -> ssd;
              "hdd" -> hdd;
              _     -> hdd
           end,
    case lists:member(undefined, [Path, Quota, Kind]) of
        true -> Req:respond({400, add_header(), "Insufficient parameters to add storage resources to server."});
        false ->
            case ns_storage_conf:add_storage(Node, Path, Kind, Quota) of
                ok -> Req:respond({200, add_header(), "Added storage location to server."});
                {error, _} -> Req:respond({400, add_header(), "Error while adding storage resource to server."})
            end
    end.

handle_resource_delete("self", Path, Req)            -> handle_resource_delete(node(), Path, Req);
handle_resource_delete(S, Path, Req) when is_list(S) -> handle_resource_delete(list_to_atom(S), Path, Req);

handle_resource_delete(Node, Path, Req) ->
    case ns_storage_conf:remove_storage(Node, Path) of
%%        ok -> Req:respond({204, add_header(), []}); % Commented out to avoid dialyzer warning
        {error, _} -> Req:respond({404, add_header(), "The storage location could not be removed.\r\n"})
    end.

handle_node_settings_post("self", Req)            -> handle_node_settings_post(node(), Req);
handle_node_settings_post(S, Req) when is_list(S) -> handle_node_settings_post(list_to_atom(S), Req);

handle_node_settings_post(Node, Req) ->
    %% parameter example: license=some_license_string, memoryQuota=NumInMb
    %%
    Params = Req:parse_post(),
    Results = [case proplists:get_value("path", Params) of
                   undefined -> ok;
                   [] -> <<"The database path cannot be empty.">>;
                   Path ->
                       case misc:is_absolute_path(Path) of
                           false -> <<"An absolute path is required.">>;
                           _ ->
                               case Node =/= node() of
                                   true -> exit('Setting the disk storage path for other servers is not yet supported.');
                                   _ -> ok
                               end,
                               case ns_storage_conf:prepare_setup_disk_storage_conf(node(), Path) of
                                   {ok, _} = R -> R;
                                   error -> <<"Could not set the storage path. It must be a directory writable by 'couchbase' user.">>
                               end
                       end
               end
              ],
    case lists:filter(fun(ok) -> false;
                         ({ok, _}) -> false;
                         (_) -> true
                      end, Results) of
        [] ->
            lists:foreach(fun ({ok, CommitF}) ->
                                  CommitF();
                              (_) -> ok
                          end, Results),
            Req:respond({200, add_header(), []});
        Errs -> reply_json(Req, Errs, 400)
    end.

validate_add_node_params(Hostname, Port, User, Password) ->
    Candidates = case lists:member(undefined, [Hostname, Port, User, Password]) of
                     true -> [<<"Missing required parameter.">>];
                     _ -> [is_valid_port_number(Port) orelse <<"Invalid rest port specified.">>,
                           case Hostname of
                               [] -> <<"Hostname is required.">>;
                               _ -> true
                           end,
                           case {User, Password} of
                               {[], []} -> true;
                               {[_Head | _], [_PasswordHead | _]} -> true;
                               {[], [_PasswordHead | _]} -> <<"If a username is specified, a password must be supplied.">>;
                               _ -> <<"A password must be supplied.">>
                           end]
                 end,
    lists:filter(fun (E) -> E =/= true end, Candidates).

handle_add_node(Req) ->
    %% parameter example: hostname=epsilon.local, user=Administrator, password=asd!23
    Params = Req:parse_post(),
    {Hostname, StringPort} = case proplists:get_value("hostname", Params, "") of
                                 [_ | _] = V ->
                                     case string:tokens(string:strip(V), ":") of
                                         [N] -> {N, "8091"};
                                         [N, P] -> {N, P}
                                     end;
                                 _ -> {"", ""}
                             end,
    User = proplists:get_value("user", Params, ""),
    Password = proplists:get_value("password", Params, ""),
    case validate_add_node_params(Hostname, StringPort, User, Password) of
        [] ->
            Port = list_to_integer(StringPort),
            case ns_cluster:add_node(Hostname, Port, {User, Password}) of
                {ok, OtpNode} ->
                    reply_json(Req, {struct, [{otpNode, OtpNode}]}, 200);
                {error, _What, Message, _Nested} ->
                    reply_json(Req, [Message], 400)
            end;
        ErrorList -> reply_json(Req, ErrorList, 400)
    end.

handle_failover(Req) ->
    Params = Req:parse_post(),
    Node = list_to_atom(proplists:get_value("otpNode", Params, "undefined")),
    case Node of
        undefined ->
            Req:respond({400, add_header(), "No server specified."});
        _ ->
            case ns_orchestrator:failover(Node) of
                ok ->
                    Req:respond({200, add_header(), []});
                Failure ->
                    reply_json(Req, Failure, 400)
            end
    end.

handle_rebalance(Req) ->
    Params = Req:parse_post(),
    case string:tokens(proplists:get_value("knownNodes", Params, ""),",") of
        [] ->
            reply_json(Req, {struct, [{empty_known_nodes, 1}]}, 400);
        KnownNodesS ->
            EjectedNodesS = string:tokens(proplists:get_value("ejectedNodes",
                                                              Params, ""), ","),
            UnknownNodes = [S || S <- EjectedNodesS ++ KnownNodesS,
                                try list_to_existing_atom(S), false
                                catch error:badarg -> true end],
            case UnknownNodes of
                [] ->
                    do_handle_rebalance(Req, KnownNodesS, EjectedNodesS);
                _ ->
                    reply_json(Req,
                               {struct, [{unknownNodes, lists:map(fun list_to_binary/1,
                                                                  UnknownNodes)}]},
                               400)
            end
    end.

-spec do_handle_rebalance(any(), [string()], [string()]) -> any().
do_handle_rebalance(Req, KnownNodesS, EjectedNodesS) ->
    EjectedNodes = [list_to_existing_atom(N) || N <- EjectedNodesS],
    KnownNodes = [list_to_existing_atom(N) || N <- KnownNodesS],
    case ns_cluster_membership:start_rebalance(KnownNodes,
                                               EjectedNodes) of
        already_balanced ->
            Req:respond({200, [], []});
        in_progress ->
            Req:respond({200, [], []});
        nodes_mismatch ->
            reply_json(Req, {struct, [{mismatch, 1}]}, 400);
        no_active_nodes_left ->
            Req:respond({400, [], []});
        ok ->
            Req:respond({200, [], []})
    end.

handle_rebalance_progress(_PoolId, Req) ->
    Status = case ns_cluster_membership:get_rebalance_status() of
                 {running, PerNode} ->
                     [{status, <<"running">>}
                      | [{atom_to_binary(Node, latin1),
                          {struct, [{progress, Progress}]}} || {Node, Progress} <- PerNode]];
                 _ ->
                     case ns_config:search(rebalance_status) of
                         {value, {none, ErrorMessage}} ->
                             [{status, <<"none">>},
                              {errorMessage, iolist_to_binary(ErrorMessage)}];
                         _ -> [{status, <<"none">>}]
                     end
             end,
    reply_json(Req, {struct, Status}, 200).

handle_stop_rebalance(Req) ->
    ns_cluster_membership:stop_rebalance(),
    Req:respond({200, [], []}).

handle_re_add_node(Req) ->
    Params = Req:parse_post(),
    Node = list_to_atom(proplists:get_value("otpNode", Params, "undefined")),
    ok = ns_cluster_membership:re_add_node(Node),
    Req:respond({200, [], []}).

<<<<<<< HEAD
=======
handle_reset_alerts(Req) ->
    Params = Req:parse_qs(),
    Token = list_to_binary(proplists:get_value("token", Params, "")),
    reply_json(Req, menelaus_web_alerts_srv:consume_alerts(Token)).

calculate_replication(Node, BucketsAll, BucketsReplications) ->
    ReplicationList = lists:foldl(fun ({BucketName, BucketConfig}, A) ->
                                      case lists:member(Node, ns_bucket:bucket_nodes(BucketConfig)) of
                                          true ->
                                              case proplists:get_value(BucketName, BucketsReplications) of
                                                  undefined -> A;
                                                  Value -> [Value | A]
                                              end;
                                          _ -> A
                                      end
                              end, [], BucketsAll),
    case ReplicationList of
        [] -> 1.0;
        _ -> lists:sum(ReplicationList) / length(ReplicationList)
    end.

>>>>>>> 2cfb9473
%% Node list
%% GET /pools/{PoolID}/buckets/{Id}/nodes
%%
%% Provides a list of nodes for a specific bucket (generally all nodes) with
%% links to stats for that bucket
handle_bucket_node_list(PoolId, BucketName, Req) ->
    menelaus_web_buckets:checking_bucket_access(
      PoolId, BucketName, Req,
      fun (_Pool, BucketPList) ->
              Nodes = menelaus_web_buckets:build_bucket_node_infos(BucketName, BucketPList,
                                                                   stable, menelaus_util:local_addr(Req)),
              Servers =
                  [begin
                       Hostname = proplists:get_value(hostname, N),
                       {struct,
                        [{hostname, Hostname},
                         {uri, bin_concat_path(["pools", "default", "buckets", BucketName, "nodes", Hostname])},
                         {stats, {struct, [{uri,
                                            bin_concat_path(["pools", "default", "buckets", BucketName, "nodes", Hostname, "stats"])}]}}]}
                   end || {struct, N} <- Nodes],
              reply_json(Req, {struct, [{servers, Servers}]})
      end).

checking_bucket_hostname_access(PoolId, BucketName, Hostname, Req, Body) ->
    menelaus_web_buckets:checking_bucket_access(
      PoolId, BucketName, Req,
      fun (_Pool, BucketPList) ->
              Nodes = menelaus_web_buckets:build_bucket_node_infos(BucketName, BucketPList,
                                                                   stable, menelaus_util:local_addr(Req), true),
              BinHostname = list_to_binary(Hostname),
              case lists:filter(fun ({struct, PList}) ->
                                        proplists:get_value(hostname, PList) =:= BinHostname
                                end, Nodes) of
                  [{struct, NodeInfo}] ->
                      Body(Req, BucketPList, NodeInfo);
                  [] ->
                      Req:respond({404, server_header(), "Requested resource not found.\r\n"})
              end
      end).

%% Per-Node Stats URL information
%% GET /pools/{PoolID}/buckets/{Id}/nodes/{NodeId}
%%
%% Provides node hostname and links to the default bucket and node-specific
%% stats for the default bucket
%%
%% TODO: consider what else might be of value here
handle_bucket_node_info(PoolId, BucketName, Hostname, Req) ->
    checking_bucket_hostname_access(
      PoolId, BucketName, Hostname, Req,
      fun (_Req, _BucketPList, _NodeInfo) ->
              BucketURI = bin_concat_path(["pools", "default", "buckets", BucketName]),
              NodeStatsURI = bin_concat_path(["pools", "default", "buckets", BucketName, "nodes", Hostname, "stats"]),
              reply_json(Req,
                         {struct, [{hostname, list_to_binary(Hostname)},
                                   {bucket, {struct, [{uri, BucketURI}]}},
                                   {stats, {struct, [{uri, NodeStatsURI}]}}]})
      end).

%% this serves fresh nodes replication and health status
handle_node_statuses(Req) ->
    LocalAddr = menelaus_util:local_addr(Req),
    OldStatuses = ns_doctor:get_nodes(),
    Config = ns_config:get(),
    BucketsAll = ns_bucket:get_buckets(Config),
    FreshStatuses = ns_heart:grab_fresh_failover_safeness_infos(BucketsAll),
    NodeStatuses =
        lists:map(
          fun (N) ->
                  InfoNode = ns_doctor:get_node(N, OldStatuses),
                  Hostname = proplists:get_value(hostname,
                                                 build_node_info(Config, N, InfoNode, LocalAddr)),
                  NewInfoNode = ns_doctor:get_node(N, FreshStatuses),
                  V = case proplists:get_bool(down, NewInfoNode) of
                          true ->
                              {struct, [{status, unhealthy},
                                        {otpNode, N},
                                        {replication, average_failover_safenesses(N, OldStatuses, BucketsAll)}]};
                          false ->
                              {struct, [{status, healthy},
                                        {otpNode, N},
                                        {replication, average_failover_safenesses(N, FreshStatuses, BucketsAll)}]}
                      end,
                  {Hostname, V}
          end, ns_node_disco:nodes_wanted()),
    reply_json(Req, {struct, NodeStatuses}, 200).

average_failover_safenesses(Node, NodeInfos, BucketsAll) ->
    average_failover_safenesses_rec(Node, NodeInfos, BucketsAll, 0, 0).

average_failover_safenesses_rec(_Node, _NodeInfos, [], Sum, Count) ->
    try Sum / Count
    catch error:badarith -> 1.0
    end;
average_failover_safenesses_rec(Node, NodeInfos, [{BucketName, BucketConfig} | RestBuckets], Sum, Count) ->
    Level = failover_safeness_level:extract_replication_uptodateness(BucketName, BucketConfig, Node, NodeInfos),
    average_failover_safenesses_rec(Node, NodeInfos, RestBuckets, Sum + Level, Count + 1).

bin_concat_path(Path) ->
    list_to_binary(concat_url_path(Path)).

handle_diag_eval(Req) ->
    {value, Value, _} = eshell:eval(binary_to_list(Req:recv_body()), erl_eval:add_binding('Req', Req, erl_eval:new_bindings())),
    case Value of
        done -> ok;
        {json, V} -> reply_json(Req, V, 200);
        _ -> Req:respond({200, [], io_lib:format("~p", [Value])})
    end.

handle_diag_master_events(Req) ->
    Rep = Req:ok({"text/kind-of-json; charset=utf-8",
                  server_header(),
                  chunked}),
    Parent = self(),
    Sock = Req:get(socket),
    inet:setopts(Sock, [{active, true}]),
    spawn_link(
      fun () ->
              master_activity_events:stream_events(
                fun (Event, _Ignored, _Eof) ->
                        [Parent ! {write_chunk, iolist_to_binary([mochijson2:encode({struct, JSON}), "\n"])}
                         || JSON <- master_activity_events:event_to_jsons(Event)],
                        ok
                end, [])
      end),
    Loop = fun (Loop) ->
                   receive
                       {tcp_closed, _} ->
                           exit(self(), shutdown);
                       {tcp, _, _} ->
                           %% eat & ignore
                           Loop(Loop);
                       {write_chunk, Chunk} ->
                           Rep:write_chunk(Chunk),
                           Loop(Loop)
                   end
           end,
    Loop(Loop).


diag_vbucket_accumulate_vbucket_stats(K, V, Dict) ->
    case misc:split_binary_at_char(K, $:) of
        {<<"vb_",VB/binary>>, AttrName} ->
            SubDict = case dict:find(VB, Dict) of
                          error ->
                              dict:new();
                          {ok, X} -> X
                      end,
            dict:store(VB, dict:store(AttrName, V, SubDict), Dict);
        _ ->
            Dict
    end.

diag_vbucket_per_node(BucketName, Node) ->
    {ok, RV1} = ns_memcached:raw_stats(Node, BucketName, <<"hash">>, fun diag_vbucket_accumulate_vbucket_stats/3, dict:new()),
    {ok, RV2} = ns_memcached:raw_stats(Node, BucketName, <<"checkpoint">>, fun diag_vbucket_accumulate_vbucket_stats/3, RV1),
    RV2.

handle_diag_vbuckets(Req) ->
    Params = Req:parse_qs(),
    BucketName = proplists:get_value("bucket", Params),
    {ok, BucketConfig} = ns_bucket:get_bucket(BucketName),
    Nodes = ns_node_disco:nodes_actual_proper(),
    RawPerNode = misc:parallel_map(fun (Node) ->
                                           diag_vbucket_per_node(BucketName, Node)
                                   end, Nodes, 30000),
    PerNodeStates = lists:zip(Nodes,
                              [{struct, [{K, {struct, dict:to_list(V)}} || {K, V} <- dict:to_list(Dict)]}
                               || Dict <- RawPerNode]),
    JSON = {struct, [{name, list_to_binary(BucketName)},
                     {bucketMap, proplists:get_value(map, BucketConfig, [])},
                     %% {ffMap, proplists:get_value(fastForwardMap, BucketConfig, [])},
                     {perNodeStates, {struct, PerNodeStates}}]},
    Hash = integer_to_list(erlang:phash2(JSON)),
    ExtraHeaders = [{"Cache-Control", "must-revalidate"},
                    {"ETag", Hash},
                    {"Server", proplists:get_value("Server", menelaus_util:server_header(), "")}],
    case Req:get_header_value("if-none-match") of
        Hash -> Req:respond({304, ExtraHeaders, []});
        _ ->
            Req:respond({200,
                         [{"Content-Type", "application/json"}
                          | ExtraHeaders],
                         mochijson2:encode(JSON)})
    end.

handle_abortable_get_request(Req, Body) ->
    Socket = Req:get(socket),
    Parent = self(),
    {ok, [{active, PrevActive}]} = inet:getopts(Socket, [active]),
    Ref = erlang:make_ref(),
    Child = spawn_link(fun () ->
                               receive
                                   {Ref, armed} ->
                                       ok
                               end,
                               inet:setopts(Socket, [{active, once}]),
                               receive
                                   {Ref, done} ->
                                       gen_tcp:controlling_process(Socket, Parent),
                                       receive
                                           {tcp_closed, _} = M ->
                                               Parent ! M;
                                           {tcp, _, _} = M ->
                                               Parent ! M
                                       after 0 -> ok
                                       end,
                                       Parent ! {Ref, done};
                                   {tcp_closed, Socket} ->
                                       ale:debug(?MENELAUS_LOGGER,
                                                 "I have nobody to live for. Killing myself..."),
                                       exit(Parent, kill)
                               end
                       end),
    gen_tcp:controlling_process(Socket, Child),
    Child ! {Ref, armed},
    try
        Body(Req)
    after
        Child ! {Ref, done},
        receive
            {Ref, done} -> ok
        end
    end,
    inet:setopts(Socket, [{active, PrevActive}]),
    receive
        {tcp, Socket, _} ->
            %% we got some new (possibly pipelined) request, but we
            %% eat some data, so we cannot handle it. But it's ok as
            %% spec allows us to close socket in keepalive state at
            %% any time
            exit(normal);
        {tcp_closed, Socket} ->
            exit(normal)
    after 0 ->
            ok
    end.

handle_abortable_bucket_stats(PoolId, BucketId, Req) ->
    Fun = fun(_) ->
                  menelaus_stats:handle_bucket_stats(PoolId, BucketId, Req)
          end,
    handle_abortable_get_request(Req, Fun).

handle_abortable_bucket_node_stats(PoolId, BucketId, NodeId, Req) ->
    Fun = fun(_) ->
                  menelaus_stats:handle_bucket_node_stats(PoolId, BucketId, NodeId, Req)
          end,
    handle_abortable_get_request(Req, Fun).

handle_abortable_specific_stat_for_bucket(PoolId, BucketId, StatName, Req) ->
    Fun = fun(_) ->
                  menelaus_stats:handle_specific_stat_for_buckets(PoolId, BucketId, StatName, Req)
          end,
    handle_abortable_get_request(Req, Fun).<|MERGE_RESOLUTION|>--- conflicted
+++ resolved
@@ -1478,30 +1478,11 @@
     ok = ns_cluster_membership:re_add_node(Node),
     Req:respond({200, [], []}).
 
-<<<<<<< HEAD
-=======
 handle_reset_alerts(Req) ->
     Params = Req:parse_qs(),
     Token = list_to_binary(proplists:get_value("token", Params, "")),
     reply_json(Req, menelaus_web_alerts_srv:consume_alerts(Token)).
 
-calculate_replication(Node, BucketsAll, BucketsReplications) ->
-    ReplicationList = lists:foldl(fun ({BucketName, BucketConfig}, A) ->
-                                      case lists:member(Node, ns_bucket:bucket_nodes(BucketConfig)) of
-                                          true ->
-                                              case proplists:get_value(BucketName, BucketsReplications) of
-                                                  undefined -> A;
-                                                  Value -> [Value | A]
-                                              end;
-                                          _ -> A
-                                      end
-                              end, [], BucketsAll),
-    case ReplicationList of
-        [] -> 1.0;
-        _ -> lists:sum(ReplicationList) / length(ReplicationList)
-    end.
-
->>>>>>> 2cfb9473
 %% Node list
 %% GET /pools/{PoolID}/buckets/{Id}/nodes
 %%
