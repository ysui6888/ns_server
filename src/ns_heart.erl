--- conflicted
+++ resolved
@@ -46,12 +46,7 @@
     process_flag(trap_exit, true),
 
     timer:send_interval(?HEART_BEAT_PERIOD, beat),
-<<<<<<< HEAD
-    timer:send_interval(?EXPENSIVE_CHECK_INTERVAL, do_expensive_checks),
-    self() ! do_expensive_checks,
     self() ! beat,
-=======
->>>>>>> 39ae5efa
     Self = self(),
     EventHandler =
         ns_pubsub:subscribe_link(
@@ -167,7 +162,6 @@
                             end
                     end, [], BucketNames),
 
-<<<<<<< HEAD
     Tasks = lists:filter(
         fun (Task) ->
                 lists:keyfind(set, 1, Task) =/= false andalso
@@ -178,20 +172,20 @@
                     lists:keyfind(indexer_type, 1, Task) =:= {indexer_type, main}
         end , couch_task_status:all()),
 
-=======
     MaybeMeminfo =
         case misc:raw_read_file("/proc/meminfo") of
             {ok, Contents} ->
                 [{meminfo, Contents}];
             _ -> []
         end,
->>>>>>> 39ae5efa
+
     failover_safeness_level:build_local_safeness_info(BucketNames) ++
         [{active_buckets, ns_memcached:active_buckets()},
          {ready_buckets, ns_memcached:connected_buckets()},
          {local_tasks, Tasks},
          {memory, erlang:memory()},
          {system_memory_data, memsup:get_system_memory_data()},
+         {node_storage_conf, cb_config_couch_sync:get_db_and_ix_paths()},
          {statistics, erlang_stats()},
          {system_stats, [{N, proplists:get_value(N, SystemStats, 0)}
                          || N <- [cpu_utilization_rate, swap_total, swap_used]]},
@@ -199,18 +193,6 @@
          {cluster_compatibility_version, ClusterCompatVersion}
          | element(2, ns_info:basic_info())] ++ MaybeMeminfo.
 
-<<<<<<< HEAD
-expensive_checks() ->
-    BasicData = [{system_memory_data, memsup:get_system_memory_data()},
-                 {node_storage_conf, cb_config_couch_sync:get_db_and_ix_paths()},
-                 {statistics, stats()}],
-    case misc:raw_read_file("/proc/meminfo") of
-        {ok, Contents} ->
-            [{meminfo, Contents} | BasicData];
-        _ -> BasicData
-    end.
-=======
->>>>>>> 39ae5efa
 
 %% returns dict as if returned by ns_doctor:get_nodes/0 but containing only
 %% failover safeness fields (or down bool property). Instead of going
