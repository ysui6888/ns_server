--- conflicted
+++ resolved
@@ -762,14 +762,7 @@
         }
       }, 10);
 
-      if (!DAL.isEnterprise) {
-        dialog.find('.when-required').hide();
-        formObserver = dialog.observePotentialChanges(communityFormValidator);
-      } else {
-        formObserver = dialog.observePotentialChanges(enterpriseFormValidator);
-      }
-
-      var plantTree = $('#init-join-tree');
+      formObserver = dialog.observePotentialChanges(emailFieldValidator);
 
       var appliedValidness = {};
       function applyValidness(validness) {
@@ -795,33 +788,7 @@
       }
 
       var invalidness = {};
-      var invalidDueToEmptiness;
-
-      var oldNeedFields;
-      function enterpriseFormValidator() {
-        var needFields = plantTree.is(':checked');
-        if (oldNeedFields !== needFields) {
-          oldNeedFields = needFields;
-          dialog.find('.when-required').toggle(needFields);
-        }
-
-        invalidDueToEmptiness = false;
-        _.each(dialog.find(":text"), function (element) {
-          var id = element.id;
-          element = $(element);
-          var isEmpty = needFields && ($.trim(element.val()) === "");
-          invalidDueToEmptiness = invalidDueToEmptiness || isEmpty;
-          invalidness[id] = isEmpty;
-        });
-
-        var emailId = emailField.attr('id');
-        var validateEmailResult = validateEmailField();
-        invalidness[emailId] = invalidness[emailId] || validateEmailResult;
-
-        applyValidness(invalidness);
-      }
-
-      function communityFormValidator() {
+      function emailFieldValidator() {
         var emailId = emailField.attr('id');
         invalidness[emailId] = validateEmailField();
         applyValidness(invalidness);
@@ -846,7 +813,6 @@
           formObserver.callback() || {};
         }
 
-<<<<<<< HEAD
         if (emailInvalidness) {
           errors.push("Email appears to be invalid");
         }
@@ -856,14 +822,7 @@
           if (!termsChecked) {
             errors.push("Terms and conditions need to be accepted in order to continue");
           }
-
-          if (invalidDueToEmptiness) {
-            errors.push("All fields marked as mandatory (*) need to be filled in");
-          }
-        }
-=======
-    formObserver = dialog.observePotentialChanges(emailFieldValidator);
->>>>>>> 72648700
+        }
 
         if (errors.length) {
           var invalidFields = dialog.find('.invalid');
@@ -886,7 +845,6 @@
                    firstname: $.trim($('#init-join-community-firstname').val()),
                    lastname: $.trim($('#init-join-community-lastname').val()),
                    company: $.trim($('#init-join-community-company').val()),
-                   incentive: plantTree.is(':checked') ? 'tree' : 'none',
                    version: DAL.version || "unknown"},
             success: function () {},
             error: function () {}
@@ -907,7 +865,6 @@
           }
         );
       }
-<<<<<<< HEAD
 
       // cleans up all event handles
       function onLeave() {
@@ -931,17 +888,6 @@
       _.defer(function () {
         try {next[0].focus();} catch (e) {}
       });
-=======
-      return emailInvalidness;
-    }
-
-    var invalidness = {};
-    function emailFieldValidator() {
-      var emailId = emailField.attr('id');
-      invalidness[emailId] = validateEmailField();
-      applyValidness(invalidness);
-    }
->>>>>>> 72648700
 
       function checkedBuckets() {
         return _.map(dialog.find(':checked'), function(obj) {
@@ -963,7 +909,6 @@
         e.preventDefault();
         dialog.add(next).add(back).css('cursor', 'wait').attr('disabled', true);
 
-<<<<<<< HEAD
         var complete = function() {
           enableForm();
           SetupWizard.show("bucket_dialog");
@@ -971,40 +916,17 @@
 
         var buckets = checkedBuckets();
         var json = JSON.stringify(buckets);
-=======
-      if (DAL.isEnterprise) {
-        var termsChecked = !!$('#init-join-terms').attr('checked');
-        if (!termsChecked) {
-          errors.push("Terms and conditions need to be accepted in order to continue");
-        }
-      }
->>>>>>> 72648700
 
         if (buckets.length === 0) {
           complete();
           return;
         }
 
-<<<<<<< HEAD
         var loading = genericDialog({
           buttons: {ok: false, cancel: false},
           header: 'Please wait while the sample buckets are loaded.',
           textHTML: '',
           showCloseButton: false
-=======
-      var email = $.trim(emailField.val());
-      if (email!=='') {
-        // Send email address. We don't care if notifications were enabled
-        // or not.
-        $.ajax({
-          url: UpdatesNotificationsSection.remote.email,
-          dataType: 'jsonp',
-          data: {email: email,
-                 firstname: $.trim($('#init-join-community-firstname').val()),
-                 lastname: $.trim($('#init-join-community-lastname').val()),
-                 company: $.trim($('#init-join-community-company').val()),
-                 version: DAL.version || "unknown"}
->>>>>>> 72648700
         });
         overlayWithSpinner(loading.dialog);
 
