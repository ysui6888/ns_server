--- conflicted
+++ resolved
@@ -367,12 +367,8 @@
 
     self.formValidator.pause();
 
-<<<<<<< HEAD
     var data = AutoCompactionSection.serializeCompactionForm(self.dialog.find("form"));
-    postWithValidationErrors(self.initValues.uri, data, function (data, status) {
-=======
-    jsonPostWithErrors(self.initValues.uri, self.dialog.find('form'), function (data, status, errorObject) {
->>>>>>> 0fb078d0
+    jsonPostWithErrors(self.initValues.uri, data, function (data, status, errorObject) {
       if (status == 'success') {
         self.refreshBuckets(function () {
           self.needBucketsRefresh = false;
