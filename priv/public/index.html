<!DOCTYPE html>
<!--[if IE 7 ]>    <html class="ie7" lang="en"> <![endif]-->
<!--[if IE 8 ]>    <html class="ie8" lang="en"> <![endif]-->
<!--[if (gte IE 9)|!(IE)]><!--><html lang="en"><!--<![endif]-->
<head>
  <title>Couchbase Console</title>
  <link rel="stylesheet" type="text/css" href="css/codemirror.css">
  <link rel="stylesheet" type="text/css" href="css/screen.css">
  <link rel="stylesheet" type="text/css" href="css/print.css">
  <link rel="stylesheet" type="text/css" href="css/jquery-ui.couchbase.css">
  <meta http-equiv="Content-Type" content="text/html; charset=utf-8" />
  <meta http-equiv="X-UA-Compatible" content="chrome=1">
</head>
<body class="auth nojs">
  <script>document.body.className = "auth";</script>
  <div class="io-error-notice-wrapper"><span class="io-error-notice" style="display:none;"></span></div>
  <div id="container">
    <div class="page-header">
      <div class="cnt_holder main_holder">
        <div class="topper_nav">
          <a id="switch_support_docs" href="http://docs.couchbase.org/couchbase-manual-2.0/couchbase-getting-started.html" target="cbdocs">Documentation</a>
          <b>&bull;</b> <a id="switch_support_forums" href="http://www.couchbase.org/forums/couchbase/couchbase-server-20-developer-preview" target="cbforums">Support Forums</a>
          <b>&bull;</b> <a href="javascript:showAbout();">About</a>
          <i class="sign-out-link"><b>&bull;</b> <a href="javascript:ThePage.signOut();">Sign Out</a></i>
        </div>
        <a href="index.html"><span class="logo">&nbsp;</span></a>
        <div id="global_progress" class="closed disable_toggle">
          <i class="toggle">i</i>
          <ul id="global_progress_container"></ul>
        </div>
      </div>
    </div><!-- .page-header -->

    <div id="headerNav">
      <div class="contents">
        <ul>
          <!--<li class="line"></li>-->
          <li class="line"><a id="switch_overview" href="#visitSec=overview">Cluster Overview</a></li>
          <li class="line"><a id="switch_servers" href="#visitSec=servers">Server Nodes</a></li>
          <li class="line"><a id="switch_buckets" href="#visitSec=buckets">Data Buckets</a></li>
          <li class="line"><a id="switch_views" href="#visitSec=views">Views</a></li>
          <li class="line"><a id="switch_replications" href="#visitSec=replications">Replications</a></li>
          <li class="line"><a id="switch_log" href="#visitSec=log">Log</a></li>
          <li class="line" id="nav_settings_container"></li>
        </ul>
        <script id="nav_settings_template" type="text/html">
        <a href="#visitSec=settings" id="switch_settings">Settings
        {% if (enabled && newVersion!==false && newVersion!==undefined) { %}
        <span class="badge notify"><span>!</span></span>
        {% } %}</a>
        </script>
      </div>
    </div><!-- #headerNav -->

    <div id="mainContainer" class="main_holder">
      <div id="mainPanel">

        <div id="overview" style="display:none">
          <h1>Cluster Overview</h1>
          <div id="notice_container"></div>
          <div class="shadow_box">
            <div class="hdr">
              <span class="staleness-notice">Difficulties communicating with the
              cluster; displaying cached information!</span>Cluster
            </div>
            <div class="section" id="overview_clusters_block">
              <div class="item ram-item">
                <div class="label">
                  <strong>RAM Overview</strong>
                </div>
                <div class="line_cnt"></div>
              </div>
              <div class="item disk-item">
                <div class="label">
                  <strong>Disk Overview</strong>
                </div>
                <div class="line_cnt"></div>
              </div>
            </div>
          </div>

          <div class="shadow_box">
            <div class="hdr">
              <span class="staleness-notice">Difficulties communicating
              with the cluster; displaying cached information!</span>
              Buckets <span>(<span class="buckets-number">??</span> active)</span>
            </div>
            <div class="section">
              <div class="item">
                <div class="graph_main">
                  <span class="graph_info_label">Operations per second</span>
                  <div id="overview_ops_graph" class="graph"></div>
                </div>
                <div class="graph_main">
                  <span class="graph_info_label">Disk fetches per second</span>
                  <div id="overview_reads_graph" class="graph"></div>
                </div>
                <div class="no_stats_marker">
                  <span class="with_buckets">Waiting for samples...</span>
                  <span class="without_buckets">No buckets currently defined! Go to <a href="#sec=buckets">Manage Buckets</a> to create some.</span>
                </div>
              </div>
            </div>
          </div>

          <div class="shadow_box">
            <div class="hdr">
              <span class="staleness-notice">Difficulties communicating with
              the cluster; displaying cached information!</span>Servers
            </div>
            <div class="section" id="overview_servers_block">
              <div class="item ovf">
                <div class="actservers">
                  <h3>Active Servers: <span id="active-servers-count">??</span></h3>
                  <!-- <p>CPU Load Max: <b>98%</b></p> -->
                  <!-- <p>CPU Load Avg: <b>98%</b></p> -->
                  <!-- <p>CPU Load Min: <b>98%</b></p> -->
                  <!-- <a href="#">Monitor All Servers</a> -->
                </div>
                <ul>
                  <li class="fail">
                    <span class="when-non-zero">
                      <a href="#visitServersTab=pending">Servers Failed Over: <span class="failed-over-count">??</span></a>
                      <span class="badge"><span class="failed-over-count">??</span></span>
                    </span>
                    <span class="when-zero">Servers Failed Over: 0</span>
                  </li>
                  <li class="down">
                    <span class="when-non-zero">
                      <a href="#visitServersTab=active">Servers Down: <span class="down-count">??</span></a>
                      <span class="badge"><span class="down-count">??</span></span>
                    </span>
                    <span class="when-zero">Servers Down: 0</span>
                  </li>
                  <li class="pending">
                    <span class="when-non-zero">
                      <a href="#visitServersTab=pending">Servers Pending Rebalance: <span class="pending-count">??</span></a>
                      <span class="badge"><span class="pending-count">??</span></span>
                    </span><span class="when-zero">Servers Pending Rebalance: 0</span>
                  </li>
                </ul>
              </div>
            </div>
          </div>
        </div>

        <div id="servers" style="display:none">
          <h1>Servers</h1>
          <div class="warning_message failover_warning">
            Fail Over Warning: <span class="warning-text"></span>
          </div>
          <div id="auto_failover_count_container" class="warning_message" style="display:none;">
            A server was automatically failovered
            <a class="auto_failover_count_reset edit_btn">
              <span>Reset Quota</span>
            </a>
          </div>
          <div class="shadow_box">
            <div class="header_2">
              <span class="staleness-notice">Difficulties communicating with the cluster; displaying cached information!</span>
              <a class="add_button btn_1"><span>Add Server</span></a>
              <a class="rebalance_button btn_1"><span>Rebalance</span></a>
              <a class="stop_rebalance_button btn_1"><span>Stop Rebalance</span></a>
              <ul class="tabs">
                <li class="tab_left"><a>Active Servers</a></li>
                <li class="tab_right" id="rebalance_tab">
                  <a>Pending Rebalance</a>
                  <span class="badge"><span>1</span></span>
                </li>
              </ul>
            </div>
            <div class="panes">
              <div>
                <div id="active_server_list_container" class="servers_list"></div>
              </div><div>
                <div id="pending_server_list_container" class="servers_list"></div>
              </div>
            </div>
          </div>
          <script id="manage_server_list_template" type="text/html">
          <table class="list" style="width:100%">
            <tr>
              <th class="node_name">Server Node Name</th>
              <th></th>
              <th style="text-align:left">RAM Usage</th>
              <th style="text-align:left">Swap Usage</th>
              <th style="text-align:left">CPU Usage</th>
              <th colspan="2" style="text-align:left">Items (Active / Replica)</th>
            </tr>
          <!-- {% if (!rows.length) { %} -->
            <tr class="server_row rebalance_empty">
              <td colspan="7">There are no servers pending rebalance.</td>
            </tr>
          <!-- {% } %} -->
          <!-- {% _.each(rows, function (s) { %} -->
            <!-- {% if (s.clusterMembership == 'inactiveAdded') { %}-->
            <tr class="server_row pending_add {%= s.nodeClass %}">
              <td class="node_name">{%= V.setData('server', s) %}
              {%= V.stripPortHTML(s.hostname, rows) %}
              </td>
              <td colspan="5">

              </td>
              <td>
              <a href="#" class="list_button btn_cancel eject_server"><span>Cancel</span></a>
              <span class="pending_add_message">Pending Add</span>
              </td>
            </tr>
            <!-- {% } else if (s.pendingEject) { %} -->
            <tr class="server_row pending_removal {%= s.nodeClass %}">
              <td class="node_name">{%= V.setData('server', s) %}
              <a class="{% if (!expandingAllowed) { %} disabled"{% } else { %}" href="#openServer={%= h(s.otpNode) %}"{% } %}><span class="expander closed"></span></a>
              {%= V.stripPortHTML(s.hostname, rows) %}
              </td>
              <td colspan="5">
              <span class="pending_removal_message">Pending Removal</span>
              </td>
              <td>
              <a href="#" class="list_button btn_cancel remove_from_list"><span>Cancel</span></a>
              </td>
            </tr>
            <!-- {% } else { %} -->
              <!-- {% if (s.reAddPossible) { %} -->
              <tr class="add_back_row">
                <td colspan="7">{%= V.setData('server', s) %}
                <a href="#" class="add_back_btn re_add_button"></a>
                <span class="add_b_message">This server is now reachable. Do you
                want to add it back to the cluster on the next rebalance?</span>
                </td>
              </tr>
              <!-- {% } %} -->

              <tr class="server_row {%= s.nodeClass %}" id="{%= h(s.otpNode.replace('@', '-')) %}">
                <td class="node_name">{%= V.setData('server', s) %}
              <!-- {% if (s.reAddPossible) { %} -->
                  <a href="#openServer={%= h(s.otpNode) %}"><ins class="expander closed"></ins></a>
                  {%= V.stripPortHTML(s.hostname, rows) %}
              <!-- {% } else { %} -->
                  <a class="{% if (!expandingAllowed) { %} disabled"{% } else { %}" href="#openServer={%= h(s.otpNode) %}"{% } %} title="Show Server Node info"><ins class="expander closed"></ins></a>
                  <a href="#sec=analytics&statsHostname={%= h(s.hostname) %}" title="View Analytics for {%= h(s.hostname) %}">{%= V.stripPortHTML(s.hostname, rows) %}</a>
              <!-- {% } %} -->
                </td>
                <td class="{%= s.nodeClass %}"></td>
                <td class="ram">
                  <div class="vertical_bar">
                    <div class="used" style="height:{%= (s.memoryTotal - s.memoryFree) / s.memoryTotal * 100 %}%;top:{%= 105 - ((s.memoryTotal - s.memoryFree) / s.memoryTotal * 100) %}%"></div>
                  </div>
                  <div class="wrap">{%= h(truncateTo3Digits((s.memoryTotal - s.memoryFree) / s.memoryTotal * 100)) %}%</div>
                </td>
                <td class="ram">
                  <!-- {% if (s.systemStats.swap_total > 0) { %} -->
                  <div class="vertical_bar">
                    <div class="used" style="height:{%= s.systemStats.swap_used / s.systemStats.swap_total * 100 %}%;top:{%= 105 - (s.systemStats.swap_used / s.systemStats.swap_total * 100) %}%"></div>
                  </div>
                  <div class="wrap"> {%= h(truncateTo3Digits(((s.systemStats.swap_used / s.systemStats.swap_total) || 0) * 100)) %}%</div>
                  <!-- {% } else { %} -->
                  <span>N/A</span>
                  <!-- {% } %} -->
                </td>

                <td class="ram">
                  <div class="vertical_bar">
                    <div class="used" style="height:{%= Math.floor(s.systemStats.cpu_utilization_rate * 100) / 100 %}%;top:{%= 105 - (Math.floor(s.systemStats.cpu_utilization_rate * 100) / 100) %}%"></div>
                  </div>
                  <div class="wrap">{%= h(truncateTo3Digits(Math.floor(s.systemStats.cpu_utilization_rate * 100) / 100)) %}%</div>
                </td>

                <td class="rep">
                  {%= V.formatQuantity(s.interestingStats.curr_items || 0, '', 1000, ' ') %}/
                  {%= V.formatQuantity(s.interestingStats.vb_replica_curr_items || 0, '', 1000, ' ') %}
                </td>
                <td class="actions">
                  <a class="list_button eject_server"><span>Remove</span></a>
                  <a class="list_button failover_server"><span>Fail Over</span></a>
                  <span class="failed_over_message">Failed Over: Pending Removal</span>
                </td>
              </tr>
            <!-- {% } %} -->
            <!-- {% if (expandingAllowed) { %} -->
              <tr><td colspan="9" class="settings-placeholder" style="display:none;">{%= ServersSection.renderServerDetails(s) %}</td></tr>
            <!-- {% } %} -->
          <!-- {% }); %} -->
          </table>
          </script>

          <script id="server_details_template" type="text/html">
          <div class="first gong_rb">
            <div class="pad">
              <a class="edit_btn float_right disabled">Edit</a>
              <table class="properties_table">
                <tr>
                    <td>Server Name: <span>{%= h(hostname) %}</span></td>
                    <td>Uptime: <span>{%= h(formatUptime(uptime)) %}</span></td>
                </tr>
                <tr>
                    <td>OS: <span>{%= h(os) %}</span></td>
                    <td>Version: <span>{%= h(DAL.prettyVersion(version, true)) %}</span></td>
                </tr>
              </table>
            </div>
            <div class="side side_1"></div>
            <div class="side side_2"></div>
            <div class="side side_3"></div>
            <div class="side side_4"></div>
          </div>
          <div class="additional_server_info">
            <h3>Memory Cache</h3>
            <div class="info_block">
              <span class="dynamic_ram">Dynamic RAM:</span>
              <div class="usage-block">{%= V.thisElement(function (e) {ServersSection.renderUsage(e, obj.storageTotals.ram, true)}) %}</div>
            </div>
            <h3>Disk Storage</h3>
            <div class="info_block">
              <span class="disk_storage">Disk One:
                <span class="path">{%= h(storage.hdd[0].path) %}</span>
              </span>
              <div class="usage-block">{%= V.thisElement(function (e) {ServersSection.renderUsage(e, obj.storageTotals.hdd)}) %}</div>
            </div>
          </div><!-- additional_server_info -->
          </script>
        </div>

        <div id="analytics" style="display:none">
          <span class="block nav float_right configure_view"></span>
          <h1>
            <span class="when-normal-stats">DATA BUCKETS: </span><span class="when-specific-stats"><em class="specific-stat-description"></em> for bucket: </span>
            <select id="analytics_buckets_select"></select>
            <span class="when-normal-stats"> on <select id="analytics_servers_select"></select></span>
          </h1>
          <div id="date_slider_container">
            <div id="date_slider"></div>
            <ul>
              <li><a id="zoom_minute">Minute</a></li>
              <li><a id="zoom_hour">Hour</a></li>
              <li><a id="zoom_day">Day</a></li>
              <li><a id="zoom_week">Week</a></li>
              <li><a id="zoom_month">Month</a></li>
              <li><a id="zoom_year">Year</a></li>
            </ul>
          </div>
          <div id="current_stat_info">
            <h3>
              <span class="i">i</span>
              <span class="current-graph-name"><!-- stat name --></span>
            </h3>
            <p class="current-graph-desc"><!-- stat description --></p>
          </div>
          <div class="shadow_box" style="width:780px;">
            <div class="section">
              <div class="header_2">
                <span class="block nav float_right">
                  <span class="stats-period-container">
                    <span class="with_samples current">Last <b class="stats_visible_period">?</b></span><span class="without_samples current">No samples, yet</span>
                  </span>
                  <span class="staleness-notice">Difficulties communicating with the cluster; displaying cached information!</span>
                </span>
                General Bucket Analytics
                <!--<ul class="tabs">
                  <li class="tab_left"><a id="general_analytics">General</a></li>
                  <li><a id="view_index_analytics">View &amp; Index</a></li>
                  <li class="tab_right"><a id="replication_analytics">Replication</a></li>
                </ul>-->
              </div>
              <div class="analytics_graph_main">
                <h2 class="current-graph-name"></h2>
                <span class="graph_info_label block right active_node_count"><!-- 3 active nodes --></span>
                <div id="analytics_main_graph_grid">
                  <div id="analytics_main_graph"></div>
                </div>
              </div>
              <script id="new_stats_block_template" type="text/html">
                      {% _.each(blocks, function (blockInfo) { %}
                      <div id="{%= h(blockInfo.id) %}" class="darker_block {%= blockInfo.extraCSSClasses %}">
                        {% if (!blockInfo.hideThis) { %}<h3 class="block-expander"><ins></ins>{%= h(blockInfo.blockName) %}</h3>{% } %}
                        <div class="stats">
                        {% if (blockInfo.columns) { %}
                          <ul class="col_headers">
                          {% _.each(blockInfo.columns, function (columnName) { %}
                            <li>{%= h(columnName) %}</li>
                          {% }); %}
                          </ul>
                        {% } %}
                        {% _.each(blockInfo.stats, function (statInfo) {var name = statInfo.name; var title = statInfo.title; %}
                          <div id="{%= h(statInfo.id) %}" class="analytics-small-graph {%= (statInfo.missing ? 'dim' : '') %}" data-graph="{%=h(name)%}">
                            <div class="small_graph_block" style="width: 168px; height: 36px;"></div>
                            <span class="small_graph_label">
                              <span class="value">0</span><span class="label-text"> {%= h(title) %}</span>
                            </span>
                            <!-- <input type="checkbox" > -->
                            <ins class="right-arrow">
                              <ul>
                              </ul>
                            </ins>
                            {% if (statInfo.desc) { %}<div class="graph_tooltip"><span>{%= h(statInfo.desc) %}</span></div>{% } %}
                          </div>
                        {% }); %}
                          <div class="clear"></div>
                        </div>
                      </div>
                      {% }); %}
              </script>
              <div id="stats_container"></div>
            </div>
          </div><!-- shadow_box -->
          <div class="shadow_box" style="width:780px;">
            <div class="section" id="top_keys_block">
              <h2 class="header_2">
                TOP KEYS
              </h2>
              <p id="top_keys_container"></p>
              <script id="top_keys_template" type="text/html">
                      <table class="lined_tab">
                        <tr>
                          <th>Key</th>
                          <th>Ops/Sec</th>
                        </tr>
                        <!-- {% $.each(rows, function () { %} -->
                        <tr>
                          <td style="max-width:600px;word-wrap:break-word">{%= h(this.name) %}</td>
                          <td>{%= h(Math.round(this.ops * 100.0) / 100.0) %}</td>
                        </tr>
                        <!-- {% }); %} -->
                      </table>
              </script>
            </div> <!-- section -->
          </div> <!-- END shadow box -->
        </div>

        <div id="buckets" style="display:none">
          <h1>Data Buckets</h1>
          <div class="shadow_box" id="couchbase_buckets">
            <div id="manage_buckets_top_bar" class="header_2">
              <h4 style="float:left">Couchbase Buckets</h4>
              <div class="right">
                <span class="staleness-notice">Difficulties communicating with the cluster; displaying cached information!</span>
                <button class="button_200 create-bucket-button">Create New Data Bucket</button>
              </div>
            </div>
            <div id="bucket_list_container"></div>
          </div>

          <div class="shadow_box" id="memcached_buckets" style="display:none">
            <div id="manage_buckets_top_bar" class="header_2">
              <h4 style="float:left">Memcached Buckets</h4>
              <div class="right">
                <span class="staleness-notice">Difficulties communicating with the cluster; displaying cached information!</span>
              </div>
            </div>
            <div id="memcached_bucket_list_container"></div>
          </div>

          <script id="bucket_list_template" type="text/html">
            <table class="list" width="100%">
              <tr>
                <th class="bucket_name">Bucket Name</th>
                <th>Nodes</th>
                <th>Item Count</th>
                <th>Ops/sec</th>
                <th class="disk_fetch">Disk Fetches/sec</th>
                <th class="hit_ratio">Hit Ratio</th>
                <th>RAM Usage/Quota</th>
                <th>Disk / Data Usage</th>
                <th class="last"></th>
              </tr>
              <!-- {% if (!rows.length) { %} -->
              <tr><td colspan="10" style="padding:15px">No buckets currently defined! Click "Create New Data Bucket" above to create one.</td></tr>
              <!-- {% } %} -->
              <!-- {% $.each(rows, function () { %} -->
              <tr class="{%= this.bucketTypeName.toLowerCase() %}">
                <td class="bucket_name">
                  <a class="disable-if-stale" href="#visitBucket={%=h(this.name)%}" title="Show Bucket info"><span class="expander closed"></span></a>
                  <a class="disable-if-stale" title="View Analytics for {%= h(this.name) %}" href="#sec=analytics&statsBucket={%= h(this.uri) %}">{%= h(this.name) %}</a>
                </td>
                <td>
                  <span id="{%= h(this.name) %}_health" class="health_graph"></span>
                  {%= this.serversCount %}
                </td>
                <td>{%= h(this.basicStats.itemCount) %}</td>
                <td>{%= h(truncateTo3Digits(this.basicStats.opsPerSec)) %}</td>
                {% if (this.bucketType == 'membase') { %}<td>{% if (this.basicStats.diskFetches !== undefined) { %}{%= h(truncateTo3Digits(this.basicStats.diskFetches)) %}{% } else { %}N/A{% } %}</td>{% } %}
                {% if (this.bucketType == 'memcached') { %}<td>{%= h(truncateTo3Digits(this.basicStats.hitRatio * 100)) %}%</td>{% } %}
                <td>{%= V.formatQuantity(this.basicStats.memUsed) %} / {%= V.formatQuantity(this.quota.ram) %}</td>
                <td>{% if (this.bucketType == 'membase') { %}
                {%= V.formatQuantity(this.basicStats.diskUsed) %} / {%= V.formatQuantity(this.basicStats.dataUsed) %}
                {% } else { %}N/A{% } %}</td>
                <td>
                  {% if (this.bucketType == 'membase') { %}
                    <a class="list_button disable-if-stale" href="#sec=views&viewsBucket={%= h(this.name) %}"><span>Views</span></a>
                   <a class="list_button" href="#sec=documents&bucketName={%= this.name %}"><span>Documents</span></a>{% } %}
                </td>
              </tr>
              <tr>
                <td class="settings-placeholder" colspan="10">{%= BucketsSection.renderBucketDetails(this) %}</td>
              </tr>
              <!-- {% }); %} -->
            </table>
          </script>

          <script id="bucket_settings_template" type="text/html">
            <div class="gong_rb">
              <div class="pad">
                <a class="edit_btn" href="#editBucket={%= uri %}">Edit</a>
                <table class="properties_table">
                <col width="50%" />
                <col width="50%" />
                  <tr>
                    <td>
                      Access Control: <span>{%= (authType == 'none') ? 'Port' : ((name == 'default') ? 'None' : 'Authentication') %}{%= (authType == 'none') ? (': ' + proxyPort) : '' %}</span>
                    </td>
                    <td>
                  {% if (bucketType == 'membase') { %}
                    {% if (replicaNumber != 0) { %}
                      Replicas: <span>{%= V.count(replicaNumber, 'replica copy') %}</span>
                    {% } else { %}
                      Replicas: <span>disabled</span>
                    {% } %}
                  {% } %}
                    </td>
                  </tr>
                </table>
              </div>
              <div class="side side_1"></div>
              <div class="side side_2"></div>
              <div class="side side_3"></div>
              <div class="side side_4"></div>
            </div>

            <div class="additional_server_info bucket_details">
              <h2>Cache Size</h2>
              <div class="size-gauge for-ram"></div>
            {%= V.thisElement(function (e) {BucketsSection.renderRAMDetailsGauge(e, obj);}) %}
              <label class="for-hdd-quota">
                <span>Dynamic RAM Quota:</span>
                <span>{%= h(V.formatQuantity(ramQuota)) %}</span>
                <abbr></abbr>
              </label>

            {% if (storageInfoRelevant) { %}
              <h2>Storage Size</h2>
              <label class="for-hdd-quota">
                <span>Persistence Enabled:</span>
                <span>Yes</span>
                <abbr></abbr>
              </label>

              <div class="size-gauge for-hdd"></div>
            {%= V.thisElement(function (e) {BucketsSection.renderHDDDetailsGauge(e, obj)}) %}

              <label class="for-hdd-quota">
                <span>Disk Usage:</span>
                <span>{%= h(V.formatQuantity(basicStats.diskUsed)) %}</span>
                <abbr></abbr>
              </label>
            {% } %} <!-- storageInfoRelevant -->
            </div><!-- additional_server_info -->
          </script>
        </div>

        <div id="logs" style="display:none">
          <!-- Shadow box -->
          <span class="staleness-notice">Difficulties communicating with the cluster; displaying cached information!</span>
          <span class="block nav float_right configure_view">
            <a href="diag" target="_blank">Generate Diagnostic Report</a>
          </span>
          <h1>Log</h1>
          <div class="shadow_box">
            <div class="panes">
              <div id="logs_container"></div>
              <script id="logs_template" type="text/html">
                        <table class="lined_tab">
                          <tr>
                            <th>Event</th>
                            <th>Module Code</th>
                            <th>Server Node</th>
                            <th>Time</th>
                          </tr>
                          <!-- {% _.each(rows, function (logRow) { %} -->
                          <tr>
                            <td>{%= h(logRow.text).replace(/\n/g, "<br />") %}</td>
                            <td>{%= h(logRow.module) + (new String(1000 + parseInt(logRow.code))).slice(-3)%}</td>
                            <td>{%= h(logRow.node) %}</td>
                            <td class="text_11 nobr">{%=V.formatLogTStamp(logRow.tstamp)%}
                          </tr>
                          <!-- {% }); %} -->
                        </table>
              </script>
            </div>
          </div>
        </div>

        <div id="settings" style="display:none">
          <h1>Settings</h1>
          <div class="shadow_box">
            <div class="section">
              <div class="header_2">
                <ul class="tabs">
                  <li class="tab_left"><a id="settings_update_notifications">Update Notifications</a></li>
                  <li><a id="settings_auto_failover">Auto-Failover</a></li>
                  <li><a id="settings_alerts">Alerts</a></li>
                  <li><a id="settings_compaction">Auto-Compaction</a></li>
                  <li class="tab_right"><a id="settings_sample_buckets">Sample Buckets</a></li>
                </ul>
              </div>
              <div class="panes clearfix">
                <div id="notifications_container" class="notifications-updates"><div class='spinner' style="height:350px;line-height:350px;width:100%"><span>Loading...</span></div></div>
                <div id="auto_failover_container" class="auto_failover"><div class='spinner' style="height:350px;line-height:350px;width:100%"><span>Loading...</span></div></div>
                <div id="email_alerts_container" class="email_alerts"><div class='spinner' style="height:350px;line-height:350px;width:100%"><span>Loading...</span></div></div>
                <div id="compaction_container"><form>
                  <fieldset class="auto_compaction persistent-only">
                    <legend>Auto-Compaction</legend>
                    <p>The Auto-Compaction daemon compacts databases and their respective
                    view indexes when all the condition parameters are satisfied.</p>
                    <ul>
                      <li><h4>Database Fragmentation</h4></li>
                      <li class="database">
                        <span>
                          <input type="checkbox"
                                 id="48099acb-df16-4e1e-9949-2aaccfeb9e41"
                                 class="check-for-databaseFragmentationThresholdPercentage" />
                        </span>
                        <span class="input_wrapper">
                          <input type="number"
                                 id="decaebe7-bb14-4c1f-9bb1-70ceb7fb2e43"
                                 name="databaseFragmentationThreshold[percentage]" />%
                        </span>
                        <label for="decaebe7-bb14-4c1f-9bb1-70ceb7fb2e43">
                          <span>at which point compaction is triggered</span>
                        </label>
                        <div class="error-container err-databaseFragmentationThreshold-percentage-"></div>
                     </li>
                      <li class="database">
                        <input type="checkbox"
                               class="check-for-databaseFragmentationThresholdSize" />
                        <span class="input_wrapper">
                          <input type="number" id="settings-db-compaction-size"
                                 name="databaseFragmentationThreshold[size]"
                                 class="size" />MB
                        </span>
                        <label for="settings-db-compaction-size">
                          <span>at which point compaction is triggered</span>
                        </label>
                        <div class="error-container err-databaseFragmentationThreshold-size-"></div>
                      </li>

                      <li><h4>View Fragmentation</h4></li>
                      <li class="view">

                        <input type="checkbox" id="0a2cb7a3-84b7-4822-bf32-87d3e192926a" class="check-for-viewFragmentationThresholdPercentage" />
                        <span class="input_wrapper">
                          <input id="8e49a092-3108-46ed-b5c3-9b95c4ceda6f" name="viewFragmentationThreshold[percentage]" type="number" />%
                        </span>
                        <label for="8e49a092-3108-46ed-b5c3-9b95c4ceda6f">
                          <span>at which point compaction is triggered</span>
                        </label>
                        <div class="error-container err-viewFragmentationThreshold-percentage-"></div>
                      </li>
                      <li class="view">
                        <input type="checkbox" class="check-for-viewFragmentationThresholdSize" />
                        <span class="input_wrapper">
                          <input type="number" id="settings-view-compaction-size"
                                 name="viewFragmentationThreshold[size]"
                                 class="size" />MB
                        </span>
                        <label for="settings-view-compaction-size">
                          <span>at which point compaction is triggered</span>
                        </label>
                        <div class="error-container err-viewFragmentationThreshold-size-"></div>

                      </li>
                      <li class="period">
                        <span class="toggle">
                          <input type="checkbox" id="f5962927-16af-4eb6-802c-86fe6c3a238d" class="check-for-allowedTimePeriod"/> <label for="f5962927-16af-4eb6-802c-86fe6c3a238d">Time Period</label>
                        </span>
                        <span class="input_wrapper">
                          <input id="8a786bbb-e9df-46d4-8733-2993ae0c2b95" name="allowedTimePeriod[fromHour]" type="number" min="0" max="23" placeholder="HH" />:<input name="allowedTimePeriod[fromMinute]" type="number" min="0" max="59" placeholder="MM" />
                          - <input name="allowedTimePeriod[toHour]" type="number" min="0" max="23" placeholder="HH" />:<input name="allowedTimePeriod[toMinute]" type="number" min="0" max="59" placeholder="MM" />
                        </span>
                        <label for="8a786bbb-e9df-46d4-8733-2993ae0c2b95">
                          <span>during which compaction is allowed</span>
                        </label>
                        <div class="error-container err-allowedTimePeriod"></div>
                        <div class="error-container err-allowedTimePeriod-fromHour-"></div>
                        <div class="error-container err-allowedTimePeriod-fromMinute-"></div>
                        <div class="error-container err-allowedTimePeriod-toHour-"></div>
                        <div class="error-container err-allowedTimePeriod-toMinute-"></div>
                        <ul>
                          <li>
                            <input type="hidden" name="allowedTimePeriod[abortOutside]" value="false" />
                            <input id="302bc9f8-0a98-4963-85a4-5670ab8f1c25" type="checkbox" name="allowedTimePeriod[abortOutside]" value="true" />
                            <label for="302bc9f8-0a98-4963-85a4-5670ab8f1c25">Abort compaction if run time exceeds the above period</label>
                            <div class="error-container err-allowedTimePeriod-abortOutside-"></div>
                          </li>
                        </ul>
                      </li>
                      <li>
                        <input type="hidden" name="parallelDBAndViewCompaction" value="false" />
                        <input id="f6fb6488-c05a-4baa-88f7-27032da6600b" type="checkbox" name="parallelDBAndViewCompaction" value="true" />
                        <label for="f6fb6488-c05a-4baa-88f7-27032da6600b">Process Database and View compaction in parallel</label>
                        <div class="error-container err-parallelDBAndViewCompaction"></div>
                      </li>
                    </ul>
                  </fieldset> <!-- .auto_compaction -->
                  <div class="save_cancel">
                    <button class="save_button float_right" type="submit">
                      Save
                    </button>
                  </div>
                </form></div>
                <div id="sample_buckets_container"><form id="sample_buckets_form">
                  <p id="sample_buckets_warning" class="warning_message">
                    Your cluster does not have enough RAM quota available to create
                    the selected sample data buckets. Please free at least
                    <span id="sampleQuotaRequired"></span>MB of RAM Quota per node.
                  </p>
                  <p>Sample buckets are available to demonstrate the power of
                    Couchbase Server. These samples contain data and sample MapReduce
                    queries.</p>
                  <h3>Installed Samples</h3>
                  <ul id="installed_samples"></ul>
                  <h3>Available Samples</h3>
                  <ul id="available_samples"></ul>
                    <div class="save_cancel">
                    <button class="save_button float_right" type="submit"
                            id="sample_buckets_settings_btn">
                      Create
                    </button>
                   </div>
                </form></div>
              </div>
            </div>
          </div>

          <script id="notifications_template" type="text/html">
            <p>You are running version {%= h(version) %}</p>
            {% if (enabled===true) { %}
              {% if (newVersion===undefined) { %}
              <p class="warning"><strong>Warning</strong> &ndash; There
                was a problem with retreiving the update information.</p>
              {% } else if (newVersion===false) { %}
              <p>No updates available.</p>
              {% } else { %}
              <p>A new version ({%= h(newVersion) %}) is available:</p>
              <ul>
                <li>
                  <a href="{%= h(links.release) %}">Release notes</a>
                </li>
                <li>
                  <a href="{%= h(links.download) %}">Download</a>
                  the new version
                </li>
              </ul>
                {% if (info!='') { %}
                <p>{%= h(info) %}</p>
                {% } %}
              {% } %}
            {% } %}
            <label class="for-enable-replicas">
              {% if (enabled===true) { %}
              <input type="checkbox" id="notification-updates" checked="checked">
              {% } else { %}
              <input type="checkbox" id="notification-updates">
              {% } %}
              <span>Enable software update notifications.</span>
              <a href="#" class="more_info">What's this?</a>
            </label>
            <p class="more_info">
              Enabling software update notifications allows notification in
              the Couchbase web console when a new version of Couchbase Server
              is available. Configuration information transferred in the
              update check is anonymous and does not include any stored
              key-value data.
            </p>
            <div class="save_cancel">
              <button class="save_button float_right" type="button"
                      disabled="disabled">
                Save
              </button>
            </div>
          </script>
          <script id="auto_failover_template" type="text/html">
            <label class="for-enable-replicas"
                   for="auto_failover_enabled">
              <input type="checkbox" id="auto_failover_enabled">
              <span>Enable auto-failover</span>
            </label>
            <label for="auto_failover_timeout">
              <span>Timeout: </span>
            </label>
            <input type="text" id="auto_failover_timeout"
                   value="{%= timeout %}" disabled="disabled" />
            <a class="text_11 tooltip"><span>What's this?</span>
              <span class="tooltip_msg"><span>
                  How long (in seconds) a node must be considered down before it gets auto-failovered.
              </span></span>
            </a>
            <div class="error-container err-timeout"></div>
            {% if (count > 0) { %}
            <div class="count_reset">
              A server was automatically failovered
              <a class="auto_failover_count_reset edit_btn">
                <span>Reset Quota</span>
              </a>
            </div>
            {% } %}
            <div class="save_cancel">
              <button class="save_button float_right" type="button"
                      disabled="disabled">
                Save
              </button>
            </div>
          </script>
          <script id="email_alerts_template" type="text/html">
            <label class="for-enable-replicas"
                   for="email_alerts_enabled">
              <input type="checkbox" id="email_alerts_enabled" />
              <span>Enable email alerts</span>
            </label>
            <fieldset>
              <legend>Email Server Settings</legend>
              <div class="row">
                <label for="email_alerts_host">
                  <span>Host:</span>
                </label>
                <input type="text" id="email_alerts_host"
                       value="{%= h(emailServer.host) %}" disabled="disabled" />
              </div>
              <div>
                <label for="email_alerts_port">
                  <span>Port:</span>
                </label>
                <input type="text" id="email_alerts_port"
                       value="{%= h(emailServer.port) %}" disabled="disabled" />
                <div class="error-container err-email_port"></div>
              </div>
              <label for="email_alerts_user">
                <span>Username:</span>
              </label>
              <input type="text" id="email_alerts_user"
                     value="{%= h(emailServer.user) %}" disabled="disabled" />
              <label for="email_alerts_pass">
                <span>Password:</span>
              </label>
              <input type="password" id="email_alerts_pass"
                     value="{%= h(emailServer.pass) %}" disabled="disabled" />
            </fieldset>
            <fieldset>
              <legend>Email Settings</legend>
              <label for="email_alerts_sender">
                <span>Sender email:</span>
              </label>
              <input type="text" id="email_alerts_sender"
                     value="{%= h(sender) %}" disabled="disabled" />
              <div class="error-container err-sender"></div>
              <label for="email_alerts_sender">
                <span>Recipients:</span>
              </label>
              <textarea id="email_alerts_recipients" disabled="disabled">{%= h(recipients) %}</textarea>
              <span style="vertical-align:top;margin:0 5px;line-height:24px">separate addresses with comma "," or semicolon ";" or spaces " "</span></div>
              <div class="error-container err-recipients"></div>
              <div><button class="edit_btn" id="test_email">Test Mail</button> <span>using the settings above</span></div>
            </fieldset>
            <fieldset id="email_alerts_alerts">
              <legend>Available Alerts</legend>
              <div class="checkboxes">
                {% for (var i=0; i<alerts.length; i++) { %}
                <label for="email_alerts_alerts_{%= h(alerts[i].label) %}">
                  <input type="checkbox"
                         id="email_alerts_alerts_{%= h(alerts[i].value) %}"
                         value="{%= h(alerts[i].value) %}"
                         {% if (alerts[i].enabled) { %}
                         checked="checked"
                         {% } %}
                         />
                  <span>{%= h(alerts[i].label) %}</span>
                </label>
                {% } %}
              </div>
            </fieldset>
            <div class="save_cancel">
              <button class="save_button float_right" type="button"
                      disabled="disabled">
                Save
              </button>
            </div>
          </script>
        </div>

        <div id="views" style="display:none">
          <h1 style="clear:both;overflow:hidden">
            <span style="float:left"><select id="views_bucket_select"></select> &gt; <a href="#visitSec=views">Views</a>
              <span class="when-inside-view">
                &gt; <select id="views_view_select"></select>
              </span>
            </span>
          </h1>
          <div id="views_spinner" class="spinner" style="height:100px;line-height:100px;display:none;"><span>Loading...</span></div>
          <div class="shadow_box" id="views_list">
            <div class="header_2">
              <ul class="tabs switcher">
                <li class="tab_left">
                  <a>Development Views</a>
                </li>
                <li class="tab_right">
                  <a>Production Views</a>
                  <span class="badge notify"><span id="prod_view_count">??</span></span>
                </li>
              </ul>
              <div class="create_view">
                <a class="button_200 btn_create when-in-dev"><span>Create Development View</span></a>
                <span class="staleness-notice">Difficulties communicating with the cluster; displaying cached information!</span>
              </div>
            </div>
            <div class="panes">
              <div>
                <div id="development_views_list_container" class="views_list">Development Views</div>
              </div>
              <div>
                <div id="production_views_list_container" class="views_list">Production Views</div>
              </div>
            </div>
          </div>

          <script id="views_list_template" type="text/html">
            <table class="list" width="100%">
            <thead>
              <tr>
                <th>Name</th>
                <th>Language</th>
                <th>Status</th>
                <th><div style="display:none">Disk Size</div></th>
                <th class="last"></th>
              </tr>
            </thead>

            <!-- {% if (!bucketName) { %} -->
            <tbody>
              <tr>
                <td colspan="10" class="empty">
                  <span>
                    No buckets currently defined! Go to
                    <a href="#sec=buckets">Data Buckets</a>
                    to create some.
                  </span>
                </td>
              </tr>
            </tbody>

            <!-- {% } else if (!rows.length) { %} -->
            <tbody>
              <tr><td colspan="10" class="empty">
                <span class="when-in-dev">There are currently no Design Documents in Development. Click "Create Development View" above to create one.</span>
                <span class="when-in-prod">There are no Design Documents currently published. Please visit "Development Views" to create one.</span>
              </td></tr>
            </tbody>
            <!-- {% } else { %} -->
            <!-- {% _.each(rows, function (ddoc) {  %} -->
            <tbody>
              <tr>
                <td class="design_doc_name">
                  {%= h(ddoc._id) %}
                </td>
                <td class="langv">{%= h(ddoc.language || "javascript") %}</td>
                <td>
                  <!-- {% if (ddoc.progress) {  %} -->
                  <div class="indexer_progress">
                    <div class="usage_smallest">
                      <div class="used" style="width: {%= h(ddoc.progress) %}%"></div>
                    </div>
                    <span class="ddoc_message">{%= (ddoc.taskType == 'indexer') ? "Indexing" : "Compacting" %} {%= h(ddoc.progress) %}%</span>
                  </div>
                  <!-- {% } %} -->
                </td>
                <td>
                </td>
                <td>
                  <a class="list_button when-in-prod" href="#copyDDoc={%=h(ddoc._id)%}"><span>Copy to Dev</span></a>
                  <a class="list_button when-in-dev" href="#publishDDoc={%=h(ddoc._id)%}"><span>Publish</span></a>
                  <a class="list_button when-in-dev" href="#addView={%=h(ddoc._id)%}"><span>Add View</span></a>
                  <a class="list_button when-in-dev" href="#addSpatial={%=h(ddoc._id)%}"><span>Add Spatial View</span></a>
                  <a class="list_button" href="#deleteDDoc={%=h(ddoc._id)%}"><span>Delete</span></a>
                </td>
              </tr>
              <!-- {% if (_.size(ddoc.viewInfos) < 1 && _.size(ddoc.spatialInfos) < 1) { %} -->
              <tr><td colspan="10" style="padding:15px">No views defined!<span class="when-in-dev"> Click "Create Development View" above to create one.</span></td></tr>
              <!-- {% } else { if (_.size(ddoc.viewInfos) > 0) { %} -->
              <!-- {% _.each(ddoc.viewInfos, function (viewInfo) { %} -->
              <tr>
                <td class="view_name" colspan="4">
                  <a href="{%=h(viewInfo.viewLink)%}">{%= h(viewInfo.name) %}</a>
                </td>
                <td>
                  <a class="list_button btn_remove" href="{%=h(viewInfo.removeLink)%}"><span>Delete</span></a>
                </td>
              </tr>
              <!-- {% }); %} -->
              <!-- {% } if (_.size(ddoc.spatialInfos) > 0) { %} -->
              <!-- {% _.each(ddoc.spatialInfos, function (spatialInfo) { %} -->
              <tr>
                <td class="view_name" colspan="3">
                  <a href="{%=h(spatialInfo.viewLink)%}">[Spatial] {%= h(spatialInfo.name) %}</a>
                </td>
                <td>
                  <a class="list_button btn_remove" href="{%=h(spatialInfo.removeLink)%}"><span>Delete</span></a>
                </td>
              </tr>
              <!-- {% }); %} -->
              <!-- {% } } %} -->
            </tbody>
            <!-- {% }); %} -->
            <!-- {% } %} -->
            </table>
            </script>

          <div id="view_details" style="display:none;">
            <div id="no_sample_docs" class="shadow_box" style="display:none">
              <h3 class="block-expander" style="padding:15px">Bucket is currently empty.</h3>
            </div>
            <div id="sample_docs" class="shadow_box">
              <div class="darker_block bucket_details">
                <h3 class="block-expander">
                  <ins></ins><span class="view_head">Sample Document</span>

                  <span class="buttons">
                    <input type="text" id="lookup_doc_by_id" placeholder="Document ID"/>
                    <a class="btn_1" id="lookup_doc_by_id_btn"><span>Lookup Id</span></a>
                    <a class="btn_1" id="preview_random_doc">
                      <span>Preview a Random Document</span>
                    </a>
                  </span>

                </h3>
                  <span class="buttons when-not-editing">
                    <a class="btn_1" id="edit_preview_doc"><span>Edit</span></a>
                  </span>
                  <span class="buttons when-editing">
                    <a class="btn_1" id="cancel_preview_doc"><span>Cancel</span></a>
                    <a class="btn_1" id="save_preview_doc"><span>Save</span></a>
                  </span>

                <div class="stats">
                  <textarea id="sample_doc_editor"></textarea>
                </div>
              </div>
            </div>

            <div class="shadow_box viewcode" id="viewcode" style="display:none;">
              <div class="darker_block">
                <h3 class="block-expander"><ins></ins><span class="view_head">View Code</span>
                  <span class="buttons">
                    <a id="save_view_as" class="btn_1"><span>Save As...</span></a>
                    <a id="just_save_view" class="btn_1"><span>Save</span></a>
                  </span>
                </h3>
                <div class="stats">
                  <table class="list"><tbody><tr>
                    <td class="code map" style="width: 654px;">
                      <label for="viewcode_map">Map</label>
                      <textarea spellcheck="false" cols="20" rows="11" class="map" id="viewcode_map"></textarea>
                    </td>
                    <td class="splitter grippie"></td>
                    <td class="code reduce">
                      <label for="viewcode_reduce">Reduce<span class="when-in-dev"> (<span id="built_in_reducers">built in: <a>_count</a>, <a>_sum</a>, <a>_stats</a></span>)</span></label>
                      <textarea placeholder="(optional)" spellcheck="false" cols="20" rows="11" class="reduce" id="viewcode_reduce"></textarea>
                    </td>
                  </tr></tbody></table>
                </div>
              </div>
            </div>

            <div class="shadow_box viewcode" id="spatialcode" style="display:none;">
              <div class="darker_block">
                <h3 class="block-expander"><ins></ins><span class="view_head">Spatial Code</span>
                  <span class="buttons">
                    <a id="save_spatial_as" class="btn_1"><span>Save As...</span></a>
                    <a id="just_save_spatial" class="btn_1"><span>Save</span></a>
                  </span>
                </h3>
                <div class="stats">
                  <table class="list"><tbody><tr>
                    <td class="code map" style="width: 654px;">
                      <label for="spatialcode_fun">Spatial</label>
                      <textarea spellcheck="false" cols="20" rows="11" class="map" id="spatialcode_fun"></textarea>
                    </td>
                  </tr></tbody></table>
                </div>
              </div>
            </div>

            <div id="view_results_block" class="results_block" style="display:none;">
              <h1>Filter Results <a id="view_run_button" class="run_button btn_1 bt_marg"><span>Show Results</span></a>
                <span class="view_query_string"></span>
                <span class="ic_prev_next">
                    <a class="arr_prev"></a>
                    <a class="arr_next"></a>
                </span> <!--/ic_prev_next-->
              </h1>
              <!--filter result-->
              <div class="f_wrap">
                <div class="filter_cont">
                    <a href="#" class="exp_filter"></a>
                </div><!--/filter_cont-->
                <div class="f_popup" >
                  <div class="f_cont">
                    <div class="br_right"></div>
                    <div class="wrap">
                      <select id="view_filters" name="standard-dropdown">
                          <option value=""></option>
                          <!-- <option value="conflicts">conflicts</option> -->
                          <option value="stale">stale</option>
                          <option value="reduce">reduce</option>
                          <option value="group">group</option>
                          <option value="group_level">group_level</option>
                          <option value="startkey">startkey</option>
                          <option value="endkey">endkey</option>
                          <option value="startkey_docid">startkey_docid</option>
                          <option value="endkey_docid">endkey_docid</option>
                          <option value="inclusive_end">inclusive_end</option>
                          <option value="descending">descending</option>
                          <option value="key">key</option>
                          <option value="keys">keys</option>
                          <option value="connection_timeout">connection_timeout</option>
                      </select>
                    </div><!--/wrap-->
                    <a id="view_filter_add" class="ic_plus"></a>

                    <table class="key">
                      <!-- <tr><td><div class="btn_x"></div></td> -->
                        <!-- <td><label for="view_filter_conflicts">conflicts</label></td> -->
                        <!-- <td><input id="view_filter_conflicts" name="conflicts" type="checkbox" /></td></tr> -->
                      <tr><td><div class="btn_x"></div></td>
                        <td><label for="view_filter_descending">descending</label></td>
                        <td><input id="view_filter_descending" name="descending" type="checkbox" /></td></tr>
                      <tr><td><div class="btn_x"></div></td>
                        <td><label for="view_filter_endkey">endkey</label></td>
                        <td><input id="view_filter_endkey" name="endkey" type="text" /></td></tr>
                      <tr><td><div class="btn_x"></div></td>
                        <td><label for="view_filter_endkey_docid">endkey_docid</label></td>
                        <td><input id="view_filter_endkey_docid" name="endkey_docid" type="text" /></td></tr>
                      <tr><td><div class="btn_x"></div></td>
                        <td><label for="view_filter_group">group</label></td>
                        <td><input id="view_filter_group" name="group" type="checkbox" /></td></tr>
                      <tr><td><div class="btn_x"></div></td>
                        <td><label for="view_filter_group_level">group_level</label></td>
                        <td><input id="view_filter_group_level" name="group_level" type="text" /></td></tr>
                      <tr><td><div class="btn_x"></div></td>
                        <td><label for="view_filter_include_docs">include_docs</label></td>
                        <td><input id="view_filter_include_docs" name="include_docs" type="checkbox" /></td></tr>
                      <tr><td><div class="btn_x"></div></td>
                        <td><label for="view_filter_inclusive_end">inclusive_end</label></td>
                        <td><input id="view_filter_inclusive_end" name="inclusive_end" type="checkbox" /></td></tr>
                      <tr><td><div class="btn_x"></div></td>
                        <td><label for="view_filter_key">key</label></td>
                        <td><input id="view_filter_key" name="key" type="text" /></td></tr>
                      <tr><td><div class="btn_x"></div></td>
                        <td><label for="view_filter_keys">keys</label></td>
                        <td><input id="view_filter_keys" name="keys" type="text" /></td></tr>
                      <tr><td><div class="btn_x"></div></td>
                        <td><label for="view_filter_reduce">reduce</label></td>
                        <td><input id="view_filter_reduce" name="reduce" type="checkbox" /></td></tr>
                      <tr><td><div class="btn_x"></div></td>
                        <td><label for="view_filter_startkey">startkey</label></td>
                        <td><input id="view_filter_startkey" name="startkey" type="text" /></td></tr>
                      <tr><td><div class="btn_x"></div></td>
                        <td><label for="view_filter_startkey_docid">startkey_docid</label></td>
                        <td><input id="view_filter_startkey_docid" name="startkey_docid" type="text" /></td></tr>
                      <tr><td><div class="btn_x"></div></td>
                        <td><label for="view_filter_update_seq">update_seq</label></td>
                        <td><input id="view_filter_update_seq" name="update_seq" type="checkbox" /></td></tr>
                      <tr><td><div class="btn_x"></div></td>
                        <td><label for="view_filter_stale">stale</label></td>
                        <td>
                          <select id="view_filter_stale" name="stale" class="selectBox">
                            <option value="false">false</option>
                            <option value="update_after">update_after</option>
                            <option value="ok">ok</option>
                          </select>
                        </td></tr>
                      <tr><td><div class="btn_x"></div></td>
                        <td><label for="view_filter_connection_timeout">connection_timeout</label></td>
                        <td><input id="view_filter_connection_timeout" name="connection_timeout" type="text" placeholder="milliseconds" /></td></tr>
                    </table><!--/key-->

                  </div><!--f_cont-->
                </div><!--f_popup-->
              </div>
              <!--/filter result-->
              <div class="shadow_box">
                <ul class="tabs dev-subset-switcher when-in-dev">
                  <li class="tab_left"><a class="subset_dev">Development Time Subset</a></li>
                  <li class="tab_right"><a class="subset_prod">Full Cluster Data Set</a></li>
                </ul>
                <div id="view_results_spinner" class="spinner" style="height:100px;line-height:100px;display:none;"><span>Loading...</span></div>
                <div id="view_results_container" class="content c_result"></div>
              </div>
              <script id="view_results_template" type="text/html">
              <table class="list align_text" style="width:100%">
                <tr>
                    <th class="keycol">Key</th>
                    <th>Value</th>
                </tr>
              <!-- {% if (!rows.lackOfValue) { %} -->
                <!-- {% _.each(rows, function (r) { %} -->
                <tbody>
                <tr>
                    <td class="keycol">
                        <div class="key">{%= h(JSON.stringify(r.key)) %}</div>
                        {% if (h(r.id) !== "undefined") { %}
                          <a class="id">{%= h(r.id) %}</a>
                        {% } else { %}
                          <div class="id">{%= h(r.id) %}</div>
                        {% } %}
                    </td>
                    <td>{%= $.futon.formatJSON(r.value, {html:true}) %}</td>
                </tr>
                </tbody>
                <!-- {% }); %} -->
              <!-- {% } else { %} -->
                <tbody>
                <tr><td colspan="2" style="text-align:center">To see the results of this view, click "Show Results" above.</td></tr>
                </tbody>
              <!-- {% } %} -->
              </table>
                </script>
            </div>

            <div id="spatial_results_block" class="results_block" style="display:none;">
              <h1>Filter Results <a id="spatial_run_button" class="run_button btn_1 bt_marg"><span>Show Results</span></a>
                <span class="view_query_string"></span>
                <span class="ic_prev_next">
                    <a class="arr_prev"></a>
                    <a class="arr_next"></a>
                </span> <!--/ic_prev_next-->
              </h1>
              <!--filter result-->
              <div class="f_wrap">
                <div class="filter_cont">
                    <a href="#" class="exp_filter"></a>
                </div><!--/filter_cont-->
                <div class="f_popup" >
                  <div class="f_cont">
                    <div class="br_right"></div>
                    <div class="wrap">
                      <select id="spatial_filters" name="standard-dropdown">
                          <option value=""></option>
                          <!-- <option value="conflicts">conflicts</option> -->
                          <option value="stale">stale</option>
                          <option value="bbox">bbox</option>
                          <option value="connection_timeout">connection_timeout</option>
                      </select>
                    </div><!--/wrap-->
                    <a id="spatial_filter_add" class="ic_plus"></a>

                    <table class="key">
                      <!-- <tr><td><div class="btn_x"></div></td> -->
                        <!-- <td><label for="view_filter_conflicts">conflicts</label></td> -->
                        <!-- <td><input id="view_filter_conflicts" name="conflicts" type="checkbox" /></td></tr> -->
                      <tr><td><div class="btn_x"></div></td>
                        <td><label for="spatial_filter_bbox">bbox</label></td>
                        <td><input id="spatial_filter_bbox" name="bbox" type="text" /></td></tr>
<!--
                      <tr><td><div class="btn_x"></div></td>
                        <td><label for="view_filter_end_key_docid">end_key_docid</label></td>
                        <td><input id="view_filter_end_key_docid" name="end_key_docid" type="text" /></td></tr>
                      <tr><td><div class="btn_x"></div></td>
                        <td><label for="view_filter_group">group</label></td>
                        <td><input id="view_filter_group" name="group" type="checkbox" /></td></tr>
                      <tr><td><div class="btn_x"></div></td>
                        <td><label for="view_filter_group_level">group_level</label></td>
                        <td><input id="view_filter_group_level" name="group_level" type="text" /></td></tr>
                      <tr><td><div class="btn_x"></div></td>
                        <td><label for="view_filter_include_docs">include_docs</label></td>
                        <td><input id="view_filter_include_docs" name="include_docs" type="checkbox" /></td></tr>
                      <tr><td><div class="btn_x"></div></td>
                        <td><label for="view_filter_inclusive_end">inclusive_end</label></td>
                        <td><input id="view_filter_inclusive_end" name="inclusive_end" type="checkbox" /></td></tr>
                      <tr><td><div class="btn_x"></div></td>
                        <td><label for="view_filter_key">key</label></td>
                        <td><input id="view_filter_key" name="key" type="text" /></td></tr>
                      <tr><td><div class="btn_x"></div></td>
                        <td><label for="view_filter_keys">keys</label></td>
                        <td><input id="view_filter_keys" name="keys" type="text" /></td></tr>
                      <tr><td><div class="btn_x"></div></td>
                        <td><label for="view_filter_reduce">reduce</label></td>
                        <td><input id="view_filter_reduce" name="reduce" type="checkbox" /></td></tr>
                      <tr><td><div class="btn_x"></div></td>
                        <td><label for="view_filter_start_key">start_key</label></td>
                        <td><input id="view_filter_start_key" name="start_key" type="text" /></td></tr>
                      <tr><td><div class="btn_x"></div></td>
                        <td><label for="view_filter_start_key_docid">start_key_docid</label></td>
                        <td><input id="view_filter_start_key_docid" name="start_key_docid" type="text" /></td></tr>
                      <tr><td><div class="btn_x"></div></td>
                        <td><label for="view_filter_update_seq">update_seq</label></td>
                        <td><input id="view_filter_update_seq" name="update_seq" type="checkbox" /></td></tr>
-->
                      <tr><td><div class="btn_x"></div></td>
                        <td><label for="spatial_filter_stale">stale</label></td>
                        <td>
                          <select id="spatial_filter_stale" name="stale" class="selectBox">
                            <option value="update_after">update_after</option>
                            <option value="ok">ok</option>
                          </select>
                        </td></tr>
                      <tr><td><div class="btn_x"></div></td>
                        <td><label for="view_filter_connection_timeout">connection_timeout</label></td>
                        <td><input id="view_filter_connection_timeout" name="connection_timeout" type="text" placeholder="milliseconds" /></td></tr>
                    </table><!--/key-->

                  </div><!--f_cont-->
                </div><!--f_popup-->
              </div>
              <!--/filter result-->
              <div class="shadow_box">
                <ul class="tabs dev-subset-switcher when-in-dev">
                  <li class="tab_left"><a class="subset_dev">Development Time Subset</a></li>
                  <li class="tab_right"><a class="subset_prod">Full Cluster Data Set</a></li>
                </ul>
                <div id="spatial_results_spinner" class="spinner" style="height:100px;line-height:100px;display:none;"><span>Loading...</span></div>
                <div id="spatial_results_container" class="content c_result"></div>
              </div>
              <script id="spatial_results_template" type="text/html">
              <table class="list align_text" style="width:100%">
                <tr>
                    <th class="keycol">Bbox</th>
                    <th class="keycol">Geometry</th>
                    <th>Value</th>
                </tr>
              <!-- {% if (!rows.lackOfValue) { %} -->
                <!-- {% _.each(rows, function (r) { %} -->
                <tbody>
                <tr>
                    <td class="keycol">
                        <div class="key">{%= h(JSON.stringify(r.bbox)) %}</div>
                        {% if (h(r.id) !== "undefined") { %}
                          <a class="id">{%= h(r.id) %}</a>
                        {% } else { %}
                          <div class="id">{%= h(r.id) %}</div>
                        {% } %}
                    </td>
                    <td>{%= h(JSON.stringify(r.geometry)) %}</td>
                    <td>{%= $.futon.formatJSON(r.value, {html:true}) %}</td>
                </tr>
                </tbody>
                <!-- {% }); %} -->
              <!-- {% } else { %} -->
                <tbody>
                <tr><td colspan="3" style="text-align:center">To see the results of this view, click "Show Results" above.</td></tr>
                </tbody>
              <!-- {% } %} -->
              </table>
                </script>
            </div>

          </div>
        </div>

        <div id="replications" style="display:none">
          <h1>Replications</h1>
          <!-- Clusters -->
          <div id="cluster_references" class="shadow_box">
            <div class="darker_block bucket_details">
              <h3 class="block-expander">
                <ins></ins><span class="view_head">Remote Clusters</span>
                <span class="buttons">
                  <a class="btn_1" id="create_cluster_reference">
                    <span>Create Cluster Reference</span>
                  </a>
                </span>
              </h3>

              <div class="stats" id="cluster_reference_list_container">
              </div>
              <script id="cluster_reference_list_template" type="text/html">
              <table class="list" style="width:100%">
                <tr>
                  <th>Name</th>
                  <th>IP/hostname</th>
                  <th></th>
                </tr>
                <!-- {% if (rows.length > 0) { %} -->
                <!-- {% _.each(rows, function (r) { %} -->
                <tr data-name="{%= h(r.name) %}">
                  <td>{%= h(r.name) %}</td>
                  <td>{%= h(r.hostname) %}</td>
                  <td>
                    <a class="list_button edit-button"><span>Edit</span></a>
                    <a class="list_button delete-button"><span>Delete</span></a>
                  </td>
                </tr>
                <!-- {% }); %} -->
                <!-- {% } else { %} -->
                <tr><td colspan="3" style="text-align:center">No cluster references defined. Please create one.</td></tr>
                <!-- {% } %} -->
              </table>
              </script>
            </div>
          </div>

          <!-- Ongoing Replications -->
          <div id="ongoing_replications" class="shadow_box">
            <div class="darker_block bucket_details">
              <h3>
                <span class="view_head" style="padding-left: 0">Ongoing Replications</span>
                <span class="buttons">
                  <a class="btn_1" id="create_replication">
                    <span>Create Replication</span>
                  </a>
                </span>
              </h3>

              <div class="stats" id="ongoing_replications_list_container">
              </div>
              <script id="ongoing_replications_list_template" type="text/html">
              <table class="list" style="width:100%">
                <tr>
                  <th>Bucket</th>
                  <th>From</th>
                  <th>To</th>
                  <th>Status</th>
                  <th>When</th>
                  <th>Last Run</th>
                  <th></th>
                </tr>
                <!-- {% if (rows.length > 0) { %} -->
                <!-- {% _.each(rows, function (r) { %} -->
                <tr>
                  <td>{%= h(r.bucket) %}</td>
                  <td style="color:#777">this cluster</td>
                  <td>{%= h(r.to) %}</td>
                  <td>{%= h(r.status) %}</td>
                  <td>{%= h(r.when) %}</td>
                  <td>{%= r.lastRun && V.formatLogTStamp(r.lastRun) %}</td>
                  <td>
                    <a class="list_button" href="#deleteReplication={%=h(r._id)%}"><span>Delete</span></a>
                  </td>
                </tr>
                <!-- {% }); %} -->
                <!-- {% } else { %} -->
                <tr><td colspan="7" style="text-align:center">There are now
                replications currently in progress. Check Past Replications
                below, or create a new replication.</td></tr>
                <!-- {% } %} -->
              </table>
              </script>
            </div>
          </div>

          <!-- Past Replicaitons -->
          <div id="past_replications" class="shadow_box">
            <div class="darker_block bucket_details">
              <h3 class="block-expander">
                <ins></ins><span class="view_head">Past Replications</span>
              </h3>

              <div class="stats" id="past_replications_list_container">
              </div>
              <script id="past_replications_list_template" type="text/html">
              <table class="list" style="width:100%">
                <tr>
                  <th>Bucket</th>
                  <th>From</th>
                  <th>To</th>
                  <th>Status</th>
                  <th>When</th>
                  <th>Last Run</th>
                </tr>
                <!-- {% if (rows.length > 0) { %} -->
                <!-- {% _.each(rows, function (r) { %} -->
                <tr>
                  <td>{%= h(r.bucket) %}</td>
                  <td style="color:#777">this cluster</td>
                  <td>{%= h(r.to) %}</td>
                  <td>{%= h(r.status) %}</td>
                  <td>{%= h(r.when) %}</td>
                  <td>{%= r.lastRun && V.formatLogTStamp(r.lastRun) %}</td>
                </tr>
                <!-- {% }); %} -->
                <!-- {% } else { %} -->
                <tr><td colspan="7" style="text-align:center">No replications
                have been run from this cluster yet. Create one in the Ongoing
                Replicaitons section above.</td></tr>
                <!-- {% } %} -->
              </table>
              </script>
            </div>
          </div>
        </div>

          <div id="documents" style="display:none">
            <h1 style="clear:both;overflow:hidden">
              <span style="float:left">
                <select id="docs_buckets_select"></select> &gt; Documents
              </span>
            <span class="ic_prev_next">
              <a class="arr_prev"></a>
              <a class="arr_next"></a>
            </span> <!--/ic_prev_next-->

            </h1>

            <div class="shadow_box">
              <div class="header_2 servers_header">
                All Documents
                <div class="editing_ctrls">

                  <input type="text" id="docs_lookup_doc_by_id"
                         placeholder="Document ID"/>
                  <a class="btn_1" id="docs_lookup_doc_by_id_btn">
                    <span>Lookup Id</span>
                  </a>
                  &nbsp;&nbsp;
                  <a class="btn_1 btn_create"><span>Create Document</span></a>
                  <span class="staleness-notice">Difficulties communicating with the cluster; displaying cached information!</span>
                </div>
              </div>
              <!-- TODO: should we use panes here and pre-populate both all docs & design docs?
                         or just use a single container and change it's context requesting new data on click? -->
              <div id="documents_list_container">Documents</div>
              <script id="documents_list_template" type="text/html">
              <table class="list align_text" style="width:100%">
                <tr>
                    <th class="keycol">ID</th>
                    <th>Revision</th>
                    <th></th>
                </tr>
              <!-- {% if (loading) { %} -->
                 <div class='spinner' style="height:350px;line-height:350px;width:100%"><span>Loading...</span></div>
              <!-- {% } else if (rows.length > 0) { %} -->
                <!-- {% _.each(rows, function (r) { %} -->
                <tbody>
                <tr>
                    <td class="keycol">
                        <div class="key">
                          <a href="#sec=edit_doc&bucketName={%= bucketName %}&docId={%= encodeURIComponent(r.id) %}">{%= h(JSON.stringify(r.key)).replace(/"/g, '') %}</a>
                        </div>
                    </td>
                    <td>{%= $.futon.formatJSON(r.value, {html:true}) %}</td>
                    <td><a href="#sec=edit_doc&bucketName={%= bucketName %}&docId={%= r.id %}" class="list_button btn_edit"><span>Edit Document</span></a></td>
                </tr>
                </tbody>
                <!-- {% }); %} -->
              <!-- {% } else { %} -->
                <tbody>
                <tr><td colspan="2" style="text-align:center">There are currently no documents in this bucket.</td></tr>
                </tbody>
              <!-- {% } %} -->
              </table>
              </script>
            </div>
          </div>

          <div id="edit_doc" style="display:none">
            <h1 style="clear:both;overflow:hidden">
              <span style="float:left">
                <select id="doc_buckets_select"></select> &gt; <a href="#sec=documents">Documents</a>
              </span>
            </h1>
            <div class="shadow_box">
              <div class="header_2 servers_header">

                <div style="float:left" id="json_doc_id"></div>
                <span id="editing-notice"></span>
                <div class="editing_ctrls">
                  <a class="btn_1" id="doc_delete"><span>Delete</span></a>
                  <a class="btn_1" id="doc_saveas"><span>Save As...</span></a>
                  <a class="btn_1 btn_save" id="doc_save"><span>Save</span></a>
                  <span class="staleness-notice">Difficulties communicating with the cluster; displaying cached information!</span>
                </div>
              </div>
              <textarea id="json_doc" spellcheck="false" cols="20" rows="11"></textarea>
            </div>
          </div>

        <div id="coming" style="display:none">
          <h1>UI error encountered. This content does not exist yet.</h1>
        </div>
      </div>
    </div>
    <!-- mainContainer -->

    <div class="page-footer">
      <div class="main_holder">
        <h1>Copyright &copy; 2012 <a href="http://couchbase.com" target="_blank">Couchbase, Inc.</a> All rights reserved.</h1>
      </div>
    </div>
  </div>
  <!-- #container -->

<!-- dialogs -->
<div class="dialog bucket_details really" id="bucket_details_dialog">
  <h1><span class="when-editing">Configure Bucket</span><span class="when-creating">Create Bucket</span></h1>
  <form>
    <fieldset class="bucket_settings">
      <legend>Bucket Settings</legend>
      <ul>
        <li>
          <label class="for-name"><span>Bucket Name:</span><input disabled name="name" value="Bucket Name"><span class="error-container err-name"></span></label>
        </li>
        <li>
          <fieldset class="radiogroup for-bucket-type">
            <legend>Bucket Type:</legend>
            <ul>
              <li><label><input type="radio" name="bucketType" value="membase"> Couchbase</label></li>
              <li><label><input type="radio" name="bucketType" value="memcached"> Memcached</label></li>
            </ul>
          </fieldset>
        </li>
      </ul>
    </fieldset>

    <fieldset style="margin-top:0">
      <legend>Memory Size</legend>
      <div class="size-gauge for-ram">
        <div class="t">Cluster quota (<span class="total">192 Gb</span>)</div>
        <div class="gauge">
          <div>
            <div style="width: 68%;" class="green"></div>
            <div style="width: 33%;" class="blue"></div>
          </div>
        </div>
        <table class="b"><tr>
          <td class="blue">Other Buckets (<span class="other">15 Gb</span>)</td>
          <td class="green">This Bucket (<span class="this">5 Gb</span>)</td>
          <td>Free (<span class="free">12 Gb</span>)</td>
        </tr></table>
      </div>

      <input name="ramQuotaMB" type="hidden" />
      <label class="for-ram-quota">
        <span>Per Node RAM Quota:</span>
        <input name="ramQuotaMB" type="text" value="30" />
        <abbr>MB</abbr>
      </label>

      <div class="error-container err-ramQuotaMB"></div>
      <em class="memcached-summary when-non-persistent"></em>
    </fieldset>

    <fieldset>
      <legend>Access Control</legend>
      <div class="wrap_acc">
        <label class="for-sasl-password"><input id="bucket_details_sasl_selected" type="radio" name="authType" value="sasl" checked>
          <span><em class="when-default">Standard port (TCP port 11211. ASCII protocol or Binary auth-less)</em><em class="when-not-default">Standard port (TCP port 11211. Needs SASL auth.)</em></span>
        </label>
        <label class="for-sasl-password-input"><span>Enter password: </span><input type="password" name="saslPassword" disabled value=""></label>
        <label class="for-ascii"><input type="radio" name="authType" value="none"><span>Dedicated port (supports ASCII protocol and is auth-less)</span></label>
        <label class="for-proxy-port"><span>Protocol Port:</span><input name="proxyPort"><span class="error-container err-proxyPort"></span></label>
      </div>
    </fieldset>

    <fieldset class="persistent-only">
      <legend>Replicas</legend>
      <div class="repli">
      <label class="for-enable-replicas"><input type="checkbox" checked><span>Enable </span></label>
      <input class="hidden-replica-number" type="hidden" name="replicaNumber" value="0" disabled>
      <label class="for-replica-number">
        <select name="replicaNumber"><option value="1">1</option><option value="2">2</option><option value="3">3</option></select>
        <span>Number of replica (backup) copies</span>
        <span class="error-container err-replicaNumber"></span>
      </label>
      </div>
      <input type="hidden" name="replicaIndex" value="0"/>
      <label style="padding-left: 20px;"><input type="checkbox" name="replicaIndex" value="1" style="margin-right:5px;"/>Index replicas</label>
    </fieldset> <!-- .persistent-only -->

    <fieldset class="auto_compaction persistent-only">
      <legend>Auto-Compaction</legend>
      <p>The Auto-Compaction daemon compacts databases and their respective
      view indexes when all the condition parameters are satisfied.</p>
      <ul>
        <li><input type="hidden" name="autoCompactionDefined" value="false" />
          <label><input type="checkbox" name="autoCompactionDefined" value="true" /> Override the default autocompaction settings?</label>
        </li>
      </ul><ul class="autocompaction-settings">
        <li><h4>Database Fragmentation</h4></li>
        <li class="database">
          <span>
            <input type="checkbox"
                   id="db_frag_check"
                   class="check-for-databaseFragmentationThresholdPercentage" />
          </span>
          <span class="input_wrapper">
            <input type="number"
                   id="32cc3a81-c0e9-495a-836e-3fdeb1384110"
                   name="databaseFragmentationThreshold[percentage]" />%
          </span>
          <label for="32cc3a81-c0e9-495a-836e-3fdeb1384110">
            <span>at which point compaction is triggered</span>
          </label>
          <div class="error-container err-databaseFragmentationThreshold-percentage-"></div>
        </li>
        <li class="database">
          <input type="checkbox"
                 class="check-for-databaseFragmentationThresholdSize" />
          <span class="input_wrapper">
            <input type="number" id="dialog-db-compaction-size"
                   name="databaseFragmentationThreshold[size]"
                   class="size" />MB
          </span>
          <label for="dialog-db-compaction-size">
            <span>at which point compaction is triggered</span>
          </label>
          <div class="error-container err-databaseFragmentationThreshold-size-"></div>
        </li>

        <li><h4>View Fragmentation</h4></li>
        <li class="view">

          <input type="checkbox" id="view_frag_check" class="check-for-viewFragmentationThresholdPercentage" />
          <span class="input_wrapper">
            <input id="f9a08cc9-e572-4b6e-b4d2-1fe2b0b11852"
                   name="viewFragmentationThreshold[percentage]" type="number" />%
          </span>
          <label for="f9a08cc9-e572-4b6e-b4d2-1fe2b0b11852">
            <span>at which point compaction is triggered</span>
          </label>
          <div class="error-container err-viewFragmentationThreshold-percentage-"></div>
        </li>
        <li class="view">
          <input type="checkbox" class="check-for-viewFragmentationThresholdSize" />
          <span class="input_wrapper">
            <input type="number" id="dialog-view-compaction-size"
                   name="viewFragmentationThreshold[size]"
                   class="size" />MB
          </span>
          <label for="dialog-view-compaction-size">
            <span>at which point compaction is triggered</span>
          </label>
          <div class="error-container err-viewFragmentationThreshold-size-"></div>
                      </li>
        <li class="period">
          <span class="toggle">
            <input type="checkbox" id="period_check" class="check-for-allowedTimePeriod"/> <label for="period_check">Time Period</label>
          </span>
          <span class="input_wrapper">
            <input id="2cbc1fe9-d580-4126-9c7e-777fe7adf233" name="allowedTimePeriod[fromHour]" type="number" min="0" max="23" placeholder="HH" />:<input name="allowedTimePeriod[fromMinute]" type="number" min="0" max="59" placeholder="MM" />
            - <input name="allowedTimePeriod[toHour]" type="number" min="0" max="23" placeholder="HH" />:<input name="allowedTimePeriod[toMinute]" type="number" min="0" max="59" placeholder="MM" />
          </span>
          <label for="2cbc1fe9-d580-4126-9c7e-777fe7adf233">
            <span>during which compaction is allowed</span>
          </label>
          <div class="error-container err-allowedTimePeriod"></div>
          <div class="error-container err-allowedTimePeriod-fromHour-"></div>
          <div class="error-container err-allowedTimePeriod-fromMinute-"></div>
          <div class="error-container err-allowedTimePeriod-toHour-"></div>
          <div class="error-container err-allowedTimePeriod-toMinute-"></div>
          <ul>
            <li>
              <input type="hidden" name="allowedTimePeriod[abortOutside]" value="false" />
              <input id="66fdfb02-6c6f-453e-9ae3-fa011ecd42c0" type="checkbox" name="allowedTimePeriod[abortOutside]" value="true" />
              <label for="66fdfb02-6c6f-453e-9ae3-fa011ecd42c0">Abort compaction if run time exceeds the above period</label>
              <div class="error-container err-allowedTimePeriod-abortOutside-"></div>
            </li>
          </ul>
        </li>
        <li>
          <input type="hidden" name="parallelDBAndViewCompaction" value="false" />
          <input id="089ccca1-8688-41f9-a126-71a871b2ecf6" type="checkbox" name="parallelDBAndViewCompaction" value="true" />
          <label for="089ccca1-8688-41f9-a126-71a871b2ecf6">Process Database and View compaction in parallel</label>
          <div class="error-container err-parallelDBAndViewCompaction"></div>
        </li>
      </ul>
    </fieldset> <!-- .auto_compaction -->

    <div class="save_cancel">
      <span class="when-editing">
        <button class="save_button float_right" type="submit">Save</button>
        <button class="delete_button">Delete</button>
        <button class="flush_button">Flush</button>
      </span>
      <span class="when-creating"><button class="save_button float_right" type="submit">Create</button></span>
      <a class="close">Cancel</a>
    </div>
  </form>
</div>

<div class="dialog" id="bucket_flush_dialog" title="Flushing">
  <form>
    <div class="clearfix">
      <div class="err">
        <p>Flushing this bucket will result in complete data loss for this bucket. <br/>Are you sure you want to flush it?</p>
      </div>
    </div>
    <div class="save_cancel clearfix">
      <button onClick="BucketsSection.flushCurrentBucket();" type="button" class="flush_button float_right">Flush</button>
      <a class="close">Cancel</a>
    </div>
  </form>
</div>

<div class="dialog" id="bucket_remove_dialog" title="Removing">
  <form>
    <div class="clearfix">
      <div class="err">
        <p>Removing this bucket will result in complete data loss for this bucket. <br/>Are you sure you want to remove it?</p>
      </div>
    </div>
    <div class="save_cancel clearfix">
      <button onClick="BucketsSection.removeCurrentBucket();" type="button" class="delete_button float_right">Delete</button>
      <a class="close">Cancel</a>
    </div>
  </form>
</div>

<!-- Create Document -->
<div class="dialog join_cluster" id="create_document_dialog" title="Create Document" style="width:400px">
  <form>
    <fieldset style="padding-top:10px">
      <ul>
        <li>
          <label for="new_doc_id" style="width:auto">Document ID:</label>
          <input type="text" name="id" id="new_doc_id" />
        </li>
      </ul>
    </fieldset>
    <div class="save_cancel clearfix">
      <button type="submit" class="save_button float_right">Create</button>
      <a class="close">Cancel</a>
    </div>
  </form>
</div>
<!-- END Create Document -->
<!-- END Save Document as -->
<div class="dialog join_cluster" id="save_documentas_dialog" title="Save Document As" style="width:400px">
  <form>
    <fieldset style="padding-top:10px">
      <ul>
        <li>
          <label for="new_doc_id" style="width:auto">Document ID:</label>
          <input type="text" name="id" id="saveas_id" />
        </li>
      </ul>
    </fieldset>
    <div class="save_cancel clearfix">
      <button type="submit" class="save_button float_right">Save As</button>
      <a class="close">Cancel</a>
    </div>
  </form>
</div>
<!-- END Save Document as -->

<div class="dialog join_cluster" id="join_cluster_dialog" title="Add Server">
  <!-- Join cluster -->
  <p class="warning pat_10" id="join_cluster_dialog_errors_container"></p>
  <script id="join_cluster_dialog_errors_template" type="text/html">
    <!-- {% _.each(rows, function (e) { %} -->
    <strong>Attention</strong> - {%= h(e) %}<br>
    <!-- {% }); %} -->
  </script>
  <form>
    <fieldset>
      <ul>
        <li>
          <label class="label" for="add-server-hostname">Server IP Address*:</label>
          <input type="text" class="inp" name="hostname" id="add-server-hostname" />
          <a class="text_11 tooltip"><span>What's this?</span>
            <span class="tooltip_msg"><span>
              This is the hostname or IP address of a server node that you wish to add.
            </span></span>
          </a>
        </li>
      </ul>
    </fieldset>
    <fieldset>
      <legend>Security <a class="text_11 tooltip"><span>What's this?</span>
        <span class="tooltip_msg"><span>
          Enter the username and password for the node you want to add to this cluster.
        </span></span></a>
      </legend>
      <ul>
        <li>
          <label class="label" for="user_inp">Username:</label>
          <input type="text" class="inp" name="user" id="user_inp" />
        </li>
        <li>
          <label class="label" for="password_inp">Password:</label>
          <input type="password" class="inp" name="password" id="password_inp" />
        </li>
      </ul>
    </fieldset>
    <div class="save_cancel clearfix">
      <button type="submit" class="save_button float_right">Add Server</button>
      <a class="close">Cancel</a>
    </div>
  </form>
  <!-- END join cluster -->
</div>
<!--  eject confirmation dialog -->
<div class="dialog" id="eject_confirmation_dialog" title="Confirm Server Removal">
  <div class="lbox">
    <div class="content">
      <div class="pas_20">
        <div class="warning pat_20">
          <strong>Warning</strong> &ndash; Removing this server from the cluster will reduce cache capacity across all data buckets. Are you sure you want to remove this server?
        </div>
      </div>
      <div class="right save_cancel pas_20 footer_bg">
        <button type="submit" class="save_button float_right">Remove</button>
        <a class="close float_right">Cancel</a>
      </div>
    </div>
  </div>
</div>
<!-- END eject confirmation dialog -->
<!--  add confirmation dialog -->
<div class="dialog" id="add_confirmation_dialog" title="Confirm Server Addition">
  <div class="content">
    <div class="pas_20">
      <div class="warning pat_20">
        <strong>Warning</strong> &ndash; Adding a server to this cluster means all data on that server will be removed.
      </div>
    </div>
    <div class="right save_cancel pas_20 footer_bg">
      <button type="submit" class="save_button float_right">Add Server</button>
      <a class="close cancel_button float_right">Cancel</a>
    </div>
  </div>
</div>
<!-- END add confirmation dialog -->
<!-- failover confirmation dialog -->
<div class="dialog" id="failover_confirmation_dialog" title="Confirm Node Fail Over">
  <div class="lbox">
    <div class="content">
      <div class="pas_20">
        <div class="warning pat_20 warning_up_backfill">
          <strong>Attention</strong> – A significant amount of data stored on this node
          does not yet have replica (backup) copies! Failing over the node now will
          irrecoverably lose that data when the incomplete replica is
          activated and this node is removed from the cluster. It is
          recommended to select "Remove Server" and rebalance to
          safely remove the node without any data loss.
          <label><input type="checkbox" name="confirmation"> Please confirm Failover.</label>
        </div>
        <div class="warning pat_20 warning_up_no_backfill">
          <strong>Warning</strong> – Failing over the node will remove it from the cluster and activate a replica.
          Operations currently in flight and not yet replicated, will be lost. Rebalancing will be required
          to add the node back into the cluster. Consider using "Remove from Cluster" and rebalancing instead of Failover,
          to avoid any loss of data. Please confirm Failover.
        </div>
        <div class="warning pat_20 warning_down_backfill">
          <strong>Attention</strong> – There are not replica (backup) copies of all data
          on this node! Failing over the node now will irrecoverably
          lose that data when the incomplete replica is activated and
          this node is removed from the cluster. If the node might
          come back online, it is recommended to wait.
          Check this box if you want to failover the node, despite the resulting data loss
          <label><input type="checkbox" name="confirmation"> Please confirm Failover.</label>
        </div>
        <div class="warning pat_20 warning_down_no_backfill">
          <strong>Warning</strong> – Failing over the node will remove it from the cluster and activate a replica.
          Operations not replicated before the node became unresponsive, will be lost.
          Rebalancing will be required to add the node back into the cluster. Please confirm Failover.
        </div>
      </div>
      <div class="right save_cancel">
        <button type="submit" class="save_button float_right">Fail Over</button>
          <a class="close cancel_button float_right">Cancel</a>
      </div>
    </div>
  </div>
</div>
<<<<<<< HEAD
<!-- END failover confirmation dialog -->
=======
<!-- END add confirmation dialog -->
<!-- Stop rebalance confirmation dialog -->
<div class="dialog" id="stop_rebalance_confirmation_dialog"
     title="Confirm Rebalance Stop">
  <div class="lbox type_2">
    <div class="content">
      <div class="pas_20">
        <div class="warning pat_20">
          <strong>Warning</strong> – Stopping rebalance is unsafe at this
          moment since cluster may be in a partitioned state. Continue only if
          you're perfectly sure that this is not the case.
        </div>
        <div class="right save_cancel">
          <button type="submit"
                  class="save_button float_right">Stop</button>
          <a class="close cancel_button float_right">Cancel</a>
        </div>
      </div>
    </div>
  </div>
</div>
<!-- END stop rebalance confirmation dialog -->
>>>>>>> ee07291f
<!-- Leave cluster -->
<div class="dialog" id="generic_dialog">
  <div class="lbox">
    <div class="center">
      <div class="pad">
        <div class="pas_20">
          <div class="pat_10">
            <p class="dialog-text">Really eject this node from cluster?</p>
          </div>
        </div>
      </div>
    </div>
  </div>
</div>
<!-- END Leave cluster -->
<!--  delete designdoc confirmation dialog -->
<div class="dialog" id="delete_designdoc_confirmation_dialog" title="Delete Design Document">
  <div class="lbox">
    <div class="content">
      <div class="pas_20">
        <div class="warning pat_20">
          <strong>Warning</strong> &ndash; The views contained in this Design Document will no longer be accessible. Are you sure you want to remove this Design Document?
        </div>
      </div>
      <div class="right save_cancel pas_20 footer_bg">
        <button type="submit" class="save_button float_right">Delete</button>
        <a class="close float_right">Cancel</a>
      </div>
    </div>
  </div>
</div>
<!-- END delete designdoc confirmation dialog -->
<!-- copy design doc dialog -->
<div class="dialog bucket_details" id="copy_designdoc_dialog" title="Copy Design Document" style="width:30em">
  <form>
    <div class="clearfix">
      <label for="copy_ddoc_ddoc_name" class="bolder">Document Name:</label>
      <div style="width:20em; margin: 8px 0; padding: 0 5px; border: 1px solid #CCD3D7;background-color:white;font-size:13px;line-height:normal;">
      <table style="margin:0;padding:0;border:0;width:260px;">
        <tr><td><label for="copy_ddoc_ddoc_name" style="line-height:inherit;">_design/dev_</label></td>
        <td style="width:2000px;"><input id="copy_ddoc_ddoc_name" name="ddoc_name" style="width:100%;border:0;padding:0;font-family:inherit;color:inherit;"></td></tr>
      </table></div>
       <p><strong>NOTE:</strong> Development Mode (_design/dev_) provides the opportunity to edit and test
       your map/reduce views against a subset of data&mdash;without overloading the cluster.</p>
    </div>
    <div class="save_cancel">
      <button class="save_button float_right" type="submit">Copy</button>
      <a class="close">Cancel</a>
    </div>
  </form>
</div>
<!-- END copy design doc -->
<!-- copy view dialog -->
<div class="dialog bucket_details" id="copy_view_dialog" title="Copy View" style="width:30em">
  <span class="warning pat_10" style="display:none;"></span>
  <form>
    <div class="clearfix" style="padding-top:15px">
       <label class="bolder">Design Document Name:</label>
       <div style="width:20em; margin: 8px 0; padding: 0 5px; border: 1px solid #CCD3D7;background-color:white;font-size:13px;line-height:normal;">
       <table style="margin:0;padding:0;border:0;width:260px;">
         <tr><td><label for="copy_view_ddoc_name" style="line-height:inherit;">_design/dev_</label></td>
         <td style="width:2000px;"><input id="copy_view_ddoc_name" name="designdoc_name" style="width:100%;border:0;padding:0;font-family:inherit;color:inherit;" /></td></tr>
       </table></div>
       <label class="bolder">View Name:</label>
       <input name="view_name" class="view_name" value="??" />
    </div>
    <div class="save_cancel">
      <button class="save_button float_right" type="submit">Save</button>
      <a class="close">Cancel</a>
    </div>
  </form>
</div>
<!-- END copy view dialog -->
<!-- </div> --> <!-- #container -->
<!-- About -->
<div class="dialog" id="about_server_dialog">
  <div class="lbox">
    <div class="config-top">
      <img src="images/couchbase_logo.png" alt="Couchbase Logo" />
      <h1>About Couchbase Server</h1>
    </div>
    <div class="center">
      <p class="dialog-text" id="about_versions"></p>
      <p class="dialog-text">Cluster State ID: <span id="cluster_state_id"></span></p>
    </div>
    <div class="config-bottom">
      <button name="close" value="Close" class="submit close direction-button" id="about-close" type="submit">Close</button>
    </div>
  </div>
</div>
<!-- END about -->

<!-- Create Cluster Reference -->
<div class="dialog join_cluster" id="create_cluster_reference_dialog" title="Create Cluster Reference" style="width:500px">
  <div class="warning pat_10" id="create_cluster_reference_dialog_errors_container"></div>
  <script id="create_cluster_reference_dialog_errors_template" type="text/html">
    <!-- {% _.each(rows, function (e) { %} -->
    <strong>Attention</strong> - {%= h(e) %}<br>
    <!-- {% }); %} -->
  </script>
  <form>
    <fieldset>
      <ul>
       <li><label for="cluster_reference_name">Cluster Name:</label>
         <input name="name" id="cluster_reference_name" /></li>
       <li><label for="cluster_reference_hostname">IP/hostname:</label>
         <input name="hostname" id="cluster_reference_hostname" />
         <a class="text_11 tooltip"><span>What's this?</span>
           <span class="tooltip_msg"><span>
             This is the hostname or IP address of a node in the cluster you want
             to add.
           </span></span>
         </a>
       </ul>
     </fieldset>
     <fieldset>
     <legend>Security
       <a class="text_11 tooltip"><span>What's this?</span>
         <span class="tooltip_msg"><span>
           These are the login credentials for the remote cluster.
         </span></span>
       </a>
     </legend>
     <ul>
       <li><label>Username:</label>
         <input name="username" /></li>
       <li><label>Password:</label>
         <input name="password" type="password" /></li>
     </ul>
    </fieldset>
    <div class="save_cancel">
      <button class="save_button float_right" type="submit">Save</button>
      <a class="close">Cancel</a>
    </div>
  </form>
</div>
<!-- END Create Cluster Reference -->

<!-- Create Replication -->
<div class="dialog join_cluster" id="create_replication_dialog" title="Create Replication" style="width:600px">
  <div class="warning pat_10" id="create_replication_dialog_errors_container" style="line-height: 18px;"></div>
  <script id="create_replication_dialog_errors_template" type="text/html">
    <!-- {% _.each(rows, function (e) { %} -->
    <strong>Attention</strong> - {%= h(e) %}<br>
    <!-- {% }); %} -->
  </script>
  <form>
    <fieldset></fieldset>
      <fieldset style="float:left;">
        <legend>Replicate changes from:</legend>
        <ul>
          <li><label>Cluster:</label>
            <span style="font-size: 0.7em;font-weight: bold;margin-left: 0.2em;">this cluster</span>
          </li>
          <li><label for="replication_from_bucket">Bucket:</label>
            <select name="fromBucket" id="replication_from_bucket"></select>
          </li>
         </ul>
       </fieldset>
       <fieldset style="float:left;clear:right">
         <legend>To:</legend>
         <ul>
           <li><label for="replication_to_cluster">Cluster:</label>
             <select name="toCluster" id="replication_to_cluster">
               <option>remote cluster list</option>
             </select>
           </li>
           <li><label for="replication_to_bucket">Bucket:</label>
             <input name="toBucket" id="replication_to_bucket" />
             <!-- TODO: this needs to become a select box like the one above -->
           </li>
         </ul>
       </fieldset>
     </fieldset>
     <fieldset style="margin-left:4em;clear:both">
     <ul>
       <li><input name="replicationType" type="radio" value="one-time" id="replication_rate_one_time" /><label for="replication_rate_one_time">One-time</label></li>
       <!-- <li><input name="replicationType" type="radio" id="replication_type_scheduled" />
         <label for="replication_type_scheduled">Scheduled</label>
         <ul>
           <li style="font-size:12px">
             <label>Begin <input type="radio" name="when" /> now</label> <span style="color:#777">OR</span>
             <label><input type="radio" name="when" /> at</label>
             <input type="number" placeholder="HH" name="when_hour" />:<input type="number" placeholder="MM" name="when_minutes" />
             <select name="timezone">
               <option>PDT</option>
             </select>
           </li>
           <li style="font-size:12px">and <label>Run
             <select name="frequency">
               <option>once</option>
               <option>every half hour</option>
               <option>hourly</option>
               <option>daily</option>
               <option>weekly</option>
             </select></label>
           </li>
         </ul>
       </li> -->
       <li><input name="replicationType" value="continuous" type="radio" id="replication_rate_continous" /><label for="replication_rate_continous">Continous</label></li>
     </ul>
    </fieldset>
    <div class="save_cancel">
      <button class="save_button float_right replicate-button" type="submit" style="margin-left:12px;">Replicate</button>
      <a class="close">Cancel</a>
    </div>
  </form>
</div>
<!-- END Create Replication -->

<div class="auth_block" id="auth_dialog">
  <div class="page-header">
    <div class="cnt_holder main_holder">
      <div class="topper_nav">
          <a href="javascript:showAbout();">About</a>
          <i class="sign-out-link" style="display:none"><b>&bull;</b> <a href="javascript:ThePage.signOut();">Sign Out</a></i>
      </div>
      <a href="index.html"><span class="logo"> </span></a>
    </div>
  </div>
  <div class="pad">
    <div class="alert_red" id="auth_failed_message" style="display:none;">
      <div class="al_text">
        Login failed. Try again.
      </div>
    </div>
    <div class="alert_red" id="auth_inactivity_message" style="display:none;">
      <div class="al_text">
        The system has logged you out after 5 minutes of inactivity.
      </div>
    </div>
    <form id="login_form" class="form block">
      <fieldset>
        <ul>
          <li>
            <label for="login_inp">Username:</label>
            <input type="text" name="login" id="login_inp" class="inp" />
          </li>
          <li>
            <label for="password2_inp">Password:</label>
            <input type="password" name="password" id="password2_inp" class="inp" />
          </li>
        </ul>
        <input type="submit" value="Sign In" class="submit" />
      </fieldset>

      <div class="spinner">
        <noscript style="color:#1F292E;text-shadow: 0px 1px 0px #a6b1b3;line-height: 2em;padding:5% 10%;display:block;">
        Your browser does not support JavaScript, or it is currently disabled. This application requires a browser with JavaScript enabled. Please, see the documentation for details.
        </noscript>
        <span>Loading...</span>
      </div>
    </form>
  </div>
</div>
<!-- END auth_block -->
<div class="init_block" id="init_block">

  <div class="pad" id="init_welcome_dialog">
    <div class="pad-header">
      <img class="logo" src="images/logo_large.png" alt="Couchbase logo" />
      <div class="tagline">
        Simple. Fast. Elastic.
      </div>
    </div>
    <form id="init_welcome_form" class="clearfix">
      <div class="version" style="display:none;"><span class="couchbase-version"></span></div>
      <input type="image" name="setup" alt="Setup" class="submit next focusme" src="images/welcome-setup-button.png" />
    </form>
    <div class="welcome-footer">
      Copyright &copy; 2012 Couchbase, Inc. All Rights Reserved
      <a href="http://www.couchbase.com/company/contact" id="welcome-footer-contact" target="_blank">Contact</a> <a href="javascript:showAbout();">About</a>
    </div>
  </div>
  <!-- END welcome_block -->
  <div class="pad" id="init_cluster_dialog">
    <div class="config-top">
      <h1>Configure Server</h1>
      <h2>Step <span class="current-step">1</span> of 5</h2>
    </div>
    <h2 class="question">Configure Disk Storage</h2>
    <div class="disk_setup_block">
      <div>
        <form>
          <input type="submit" style="width:0px; height: 0px; visibility: hidden;">

          <div>
            <label for="setup_db_path_input">Databases Path:</label>
            <input type="text" name="db_path"
                   id="setup_db_path_input" class="path-box" />
            <br class="clear" />
          </div>

          <div>
            <label>Free:</label>
            <span style="font-size:10pt; margin-left:5px; line-height: 25px;"
                  class="total-db-size">---</span>
          </div>

          <div>
            <label for="setup_index_path_input">Indices Path:</label>
            <input type="text" name="index_path"
                   id="setup_index_path_input" class="path-box" />
            <br class="clear" />
          </div>

        <div>
          <label>Free:</label>
          <span style="font-size:10pt; margin-left:5px; line-height: 25px;"
                class="total-index-size">---</span>
        </div>

        </form>

      </div>
      <div class="warning pat_10 init_cluster_dialog_errors_container" style="display:none;"></div>
    </div>
    <h2 class="question">Join Cluster / Start new Cluster</h2>
    <p class="pad_10">
    If you want to add this server to an existing Couchbase Cluster, select "Join a
    cluster now".
    Alternatively, you may create a new Couchbase Cluster by selecting "Start a new
    cluster".
    </p><p class="pad_10" style="padding-top: 5px;">
    If you start a new cluster the "Per Server RAM Quota" you set below will define
    the amount of RAM each server provides to the Couchbase Cluster. This value will
    be inherited by all servers subsequently joining the cluster, so please set
    appropriately.
    </p>
    <form id="init_cluster_form" class="form block"><input type="submit" style="width:0px; height: 0px;">
      <div class="pat_10">
         <label>
           <input type="radio" name="join_cluster" id="no-join-cluster" checked />
           Start a new cluster.
         </label>
         <div class="memory-quota">
           <div>
             <label>RAM Available: <span class="ram-total-size"></span></label>
           </div>
           <div>
             <label style="width:auto;" for="init_dynamic_ram_quota">Per Server RAM Quota:</label>
             <input type="text" class="focusme" id="init_dynamic_ram_quota" name="dynamic-ram-quota" value="" />
             <span>MB (256 MB &mdash; <span class="ram-max-size"></span> MB)</span>
           </div>
         </div>
         <div class="warning pat_10" id="init_cluster_dialog_memory_errors_container" style="display:none;"></div>
      </div>
      <div class="pat_10">
        <label>
          <input type="radio" name="join_cluster" id="join-cluster" />
          Join a cluster now.
        </label>
        <div class="login-credentials">
          <div>
            <label for="clusterMemberHostIp">IP Address:</label>
            <input type="text" class="inp" name="hostname" id="clusterMemberHostIp" value="" />
            <br class="clear" />
          </div>
          <div>
            <label for="join_user_input">Username:</label>
            <input type="text" class="inp" name="user" id="join_user_input" value="Administrator" />
            <br class="clear" />
          </div>
          <div>
            <label for="join_password_input">Password:</label>
            <input type="password" class="inp" name="password" id="join_password_input" />
            <br class="clear" />
          </div>
          <p class="warning pat_10 join_cluster_dialog_errors_container"></p>
       </div>
      </div>
    </form>
    <div class="config-bottom">
      <button name="next" value="Next" class="submit next direction-button" id="step-2-next" type="submit">Next</button>
    </div>
    </div>
  <!-- END init_cluster_block -->

  <div class="pad bucket_details really" id="init_bucket_dialog">
    <div class="config-top">
      <h1>Create Default Bucket</h1>
      <h2>Step <span class="current-step">3</span> of 5</h2>
    </div>
    <form><div class="clearfix">
      <h2>Bucket Settings</h2>
      <div class="bucket-icon"></div>
      <label class="for-name"><span>Bucket Name:</span> <strong>default</strong></label>
      <div class="for-bucket-type"><span>Bucket Type:</span>
       <label><input type="radio" name="bucketType" value="membase"> Couchbase</label>
       <label><input type="radio" name="bucketType" value="memcached"> Memcached</label>
      </div>
      <h2>Memory Size</h2>
      <div class="size-gauge for-ram">
        <div class="t">Cluster quota (<span class="total">192 Gb</span>)</div>
        <div class="gauge">
          <div>
            <div style="width: 68%;" class="green"></div>
            <div style="width: 33%;" class="blue"></div>
          </div>
        </div>
        <table class="b"><tr>
          <!-- <td class="blue" style="display:none;">Other Buckets (<span class="other">15 Gb</span>)</td> -->
          <td class="green">This Bucket (<span class="this">5 Gb</span>)</td>
          <td>Free (<span class="free">12 Gb</span>)</td>
        </tr></table>
      </div>
      <label class="for-ram-quota">
        <span>
          <em class="when-non-persistent">Per Node RAM Quota:</em>
          <em class="when-persistent">Per Node RAM Quota:</em>
        </span>
        <input name="ramQuotaMB" class="focusme" value="30" />
        <abbr>MB</abbr>
      </label>
      <div class="error-container err-ramQuotaMB"></div>
            <em class="memcached-summary when-non-persistent"></em>
      <div class="persistent-only">
        <h2>Replicas</h2>
        <label class="for-enable-replicas"><input type="checkbox" checked disabled><span>Enable </span></label>
        <input class="hidden-replica-number" type="hidden" name="replicaNumber" value="0" disabled>
        <label class="for-replica-number">
          <select name="replicaNumber"><option value="1">1</option><option value="2">2</option><option value="3">3</option></select>
          <span>Number of replica (backup) copies</span>
          <span class="error-container err-replicaNumber"></span>
        </label>
        <input type="hidden" name="replicaIndex" value="0"/>
        <label style="padding-left: 20px; clear:both;"><input type="checkbox" name="replicaIndex" value="1" style="margin-right:5px;"/>Index replicas</label>
      </div><!-- .persistent-only -->
    </div><div class="config-bottom clearfix">
    <button name="finish" class="submit finish direction-button" type="submit">Next</button>
    <button name="back" class="submit back direction-button" id="step-init-bucket-back" type="button">Back</button>
    </div></form>
  </div>
  <!-- END init_bucket_block -->

  <div class="pad" id="init_update_notifications_dialog"><form>
    <div class="config-top">
      <h1>Notifications</h1>
      <h2>Step <span class="current-step">4</span> of 5</h2>
    </div>
    <h2 class="question">Update Notifications</h2>
    <p class="pad_10">
      <label for="init-notifications-updates-enabled">
        <input type="checkbox" id="init-notifications-updates-enabled" checked="checked">
        <span>Enable software update notifications</span>
      </label>
      <a href="#" class="more_info" tabindex="-1">What's this?</a>
    </p>
    <p class="more_info pad_10">
      Enabling software update notifications allows notification in the Couchbase web console when a new version of Couchbase Server is available. Configuration information transferred in the update check is anonymous and does not include any stored key-value data.
    </p>
    <div class="when-community">
      <h2 class="question">Community Updates</h2>
      <p class="pad_10">Please provide your email address to join the community and receive news on coming events.</p>
    </div>
    <div class="when-enterprise">
      <h2 class="question">Register and <span style="color: #83B817;">plant a tree</span>
        <span class="text_11 tooltip wider_tooltip"><span>What's this?</span>
          <span class="tooltip_msg"><span>Couchbase is proud to partner with <a href="http://www.mokugift.com/" target="_blank" style="color: #83B817;">Mokugift.com</a> to help restore tree cover in depleted lands.<br><br>Once you register your software using your full contact details, look for an e-mail from us that includes a link for choosing and planting your tree.</span></span>
        </span></h2>
      <p class="pad_10 clearfix"><img style="float: left; width:48px; height:53px; margin-right:6px;" src="images/no-preload/mokugift-tree.gif" />Register your Enterprise Edition of Couchbase Server with your full contact details and we’ll plant a tree. It’s as simple as that.</p>
    </div>
    <div class="pad_10 warn" style="color:#EC5223;font-family:Verdana, Helvetica, Sans-Serif; font-size:10pt; font-weight:lighter; line-height:20px; margin-left:75px; width:500px;" id="update_notifications_errors_container"></div>
    <script type="text/html" id="update_notifications_errors_template">
      <ul>
      <!-- {% _.each(rows, function (errorMsg) { %} -->
        <li>{%= h(errorMsg) %}</li>
      <!-- {% }); %} -->
      </ul>
    </script>
    <p class="pad_10">
      <label for="init-join-community-email">
        <span class="field-label">Email:</span>
        <input id="init-join-community-email">
        <span class="when-required" style="color:red;">*</span>
        <span class="error-container err-name"></span>
      </label>
    </p>
    <p class="pad_10">
      <label for="init-join-community-firstname">
        <span class="field-label">First name:</span>
        <input id="init-join-community-firstname">
        <span class="when-required" style="color:red;">*</span>
        <span class="error-container err-firstname"></span>
      </label>
    </p>
    <p class="pad_10">
      <label for="init-join-community-lastname">
        <span class="field-label">Last name:</span>
        <input id="init-join-community-lastname">
        <span class="when-required" style="color:red;">*</span>
        <span class="error-container err-lastname"></span>
      </label>
    </p>
    <p class="pad_10">
      <label for="init-join-community-company">
        <span class="field-label">Company:</span>
        <input id="init-join-community-company">
        <span class="when-required" style="color:red;">*</span>
        <span class="error-container err-company"></span>
      </label>
    </p>
    <p class="when-enterprise pad_10">
      <label for="init-join-tree"><input type="checkbox" id="init-join-tree"> <span>Yes, please plant my tree!</span></label><br />
      <label for="init-join-terms"><input type="checkbox" id="init-join-terms">
        <span>I agree to the <a href="http://www.couchbase.com/agreement/free-license" target="_blank">terms and conditions</a> associated with this product. <span style="color:red">*</span></span>
      </label>
    </p>
    <div class="config-bottom">
      <button name="next" value="Next" class="submit next direction-button" id="step-3-next" type="submit">Next</button>
      <button name="back" value="Back" class="submit back direction-button" id="step-3-back" type="button">Back</button>
    </div>
  </form></div>
  <!-- END init_update_notifications-->
  <div class="pad" id="init_sample_buckets_dialog"><form>
    <div class="config-top">
      <h1>Sample Buckets</h1>
      <h2>Step <span class="current-step">2</span> of 5</h2>
    </div>
    <h2 class="question">Sample Data and MapReduce</h2>
    <p class="pad_10">
      Sample buckets are available to demonstrate the power of Couchbase Server.
      These samples contain data and sample MapReduce queries.
    </p>
    <h3>Installed Samples</h3>
    <ul id="setup_installed_samples"></ul>
    <h3>Available Samples</h3>
    <ul id="setup_available_samples"></ul>
    <div class="config-bottom">
      <button name="next" value="Next" class="submit next direction-button" id="step-4-next" type="submit">Next</button>
      <button name="back" value="Back" class="submit back direction-button" id="step-4-back" type="button">Back</button>
    </div>
  </form></div>
  <!-- END init_sample_buckets_dialog -->
  <div class="pad" id="init_secure_dialog">
   <div class="config-top">
      <h1>Configure Server</h1>
      <h2>Step <span class="current-step">5</span> of 5</h2>
    </div>
    <div class="alert_red" id="init_secure_failed_message" style="display:none;">
      <div class="al_text">
        Could not secure the server because of bad input.
      </div>
    </div>
    <h2 class="title">Secure this Server</h2>
    <p class="pad_10">
      Please create an administrator account for this Server. If you want to join other
      servers to this one to form a cluster, you will need to use these administrator
      credentials in the "join cluster" process.
    </p>
    <form id="init_secure_form" class="form block" action="/settings/web">
      <input type="text" name="port"
            style="display:none;" value="SAME"/>
      <div class="warn">
        <ul></ul>
      </div>
      <div class="username-input">
        <label for="secure-username">Username:</label>
        <input type="text" name="username" class="inp" value="Administrator" id="secure-username" maxlength="24" />
      </div>
      <div class="password-input">
        <label for="secure-password">Password:</label>
        <input type="password" name="password" class="inp focusme" id="secure-password" maxlength="24" />
      </div>
      <div class="password-input-verify">
        <label for="secure-password">Verify Password:</label>
        <input type="password" name="password" class="inp" id="secure-password-verify" maxlength="24" />
      </div>
      <!--button type="submit" style="display:none;"></button-->
    <div class="config-bottom">
      <button name="finish" value="Finish" class="submit finish direction-button" id="step-5-finish" type="submit">Next</button>
      <button name="back" value="Back" class="submit back direction-button" id="step-5-back" type="button">Back</button>
    </div>
    </form>
  </div>
  <!-- END init_secure_block -->
</div>
<!-- END init_block -->
<script id="notice_template" type="text/html">
<div class="shadow_box notice">
    <h2 class="header_2">Couchbase Server Message<span style="float: right; color: black; font-size: 13px;">click to dismiss</span></h2>
    <div class="pad_10 success_msg">
      <p class="info_text">{%= h(text) %}</p>
    </div>
</div>
</script>
<script id="noticeErr_template" type="text/html">
<div class="shadow_box notice">
    <h2 class="header_2">Couchbase Server Alert<span style="float: right; color: black; font-size: 13px;">click to dismiss</span></h2>
    <div class="pad_10 error_msg">
      <p class="info_text">{%= h(text) %}</p>
    </div>
</div>
</script>

<!--[if IE]><script language="javascript" type="text/javascript" src="js/excanvas.min.js"></script><![endif]-->
<script src="js/jquery.js"></script>
<script>
$(function() {
  if ($.browser.mozilla) {
    $('body').addClass('firefox');
  }
});
</script>
<script src="js/jquery-ui.custom.js"></script>
<script src="js/jquery.flot.js"></script>
<script src="js/jquery.sparkline.js"></script>
<script type="text/javascript" src="js/jquery.selectBox.js"></script>
<script src="js/jquery.ba-bbq.js"></script>
<!--[if lt IE 9]>
<script>
$(window).bind('template:rendered', function () {
  $('table.lined_tab').each(function () {
    $(this).find('tr:has(td):odd').addClass('highlight');
  });
});
</script>
<![endif]-->
<script src="js/underscore.js"></script>
<script src="js/tools.tabs.js"></script>
<script src="js/jquery.cookie.js"></script>
<script src="js/futon.format.js"></script>
<script src="js/codemirror/codemirror.js"></script>
<script src="js/codemirror/javascript.js"></script>
<script src="js/misc.js"></script>
<script src="js/base64.js"></script>
<script src="js/cells.js"></script>
<script src="js/app-ui-misc.js"></script>
<script src="js/app-misc.js"></script>
<script src="js/core-data.js"></script>
<script src="js/analytics.js"></script>
<script src="js/servers.js"></script>
<script src="js/settings.js"></script>
<script src="js/buckets.js"></script>
<script src="js/views.js"></script>
<script src="js/replications.js"></script>
<script src="js/documents.js"></script>
<script src="js/overview.js"></script>
<script src="js/all-images.js"></script>
<script src="js/global_progress.js"></script>
<script src="js/app.js"></script>
</body>
</html><|MERGE_RESOLUTION|>--- conflicted
+++ resolved
@@ -1958,10 +1958,7 @@
     </div>
   </div>
 </div>
-<<<<<<< HEAD
 <!-- END failover confirmation dialog -->
-=======
-<!-- END add confirmation dialog -->
 <!-- Stop rebalance confirmation dialog -->
 <div class="dialog" id="stop_rebalance_confirmation_dialog"
      title="Confirm Rebalance Stop">
@@ -1983,7 +1980,6 @@
   </div>
 </div>
 <!-- END stop rebalance confirmation dialog -->
->>>>>>> ee07291f
 <!-- Leave cluster -->
 <div class="dialog" id="generic_dialog">
   <div class="lbox">
