--- conflicted
+++ resolved
@@ -11,7 +11,6 @@
       <h2>Couchbase Server</h2>
     </div>
     <form
-<<<<<<< HEAD
        name="loginForm"
        novalidate=""
        ng-submit="!loginForm.$invalid && authCtl.submit()">
@@ -41,14 +40,12 @@
              name="username"
              placeholder="Username"
              required
-             ng-maxlength="24"
              mn-focus>
           <div
              ng-messages="loginForm.username.$error"
              ng-show="loginForm.username.$dirty"
              class="error error-field">
             <div ng-message="required">Username is required.</div>
-            <div ng-message="maxlength">Username must not exceed 24 characters.</div>
           </div>
         </div>
 
@@ -62,7 +59,6 @@
              ng-model-options="{updateOn: 'default'}"
              name="password"
              placeholder="Password"
-             ng-maxlength="24"
              required
              mn-autocomplete-off>
           <div
@@ -70,7 +66,6 @@
              ng-show="loginForm.password.$dirty"
              class="error error-field">
             <div ng-message="required">Password is required.</div>
-            <div ng-message="maxlength">Password must not exceed 24 characters.</div>
           </div>
         </div>
       </div>
@@ -79,39 +74,6 @@
            type="submit"
            ng-disabled="loginForm.$invalid">Sign In</button>
       </div>
-=======
-      id="login_form"
-      class="form block"
-      novalidate=""
-      ng-submit="authCtl.submit()">
-      <fieldset>
-        <ul>
-          <li>
-            <label for="login_inp">Username:</label>
-            <input
-              ng-model="authCtl.user.username"
-              name="username"
-              id="login_inp"
-              type="text"
-              class="inp"
-              required
-              mn-focus>
-          </li>
-          <li>
-            <label for="password2_inp">Password:</label>
-            <input
-            ng-model="authCtl.user.password"
-            name="password"
-            id="password2_inp"
-            type="password"
-            class="inp"
-            mn-autocomplete-off
-            required>
-          </li>
-        </ul>
-        <input type="submit" value="Sign In" class="submit">
-      </fieldset>
->>>>>>> 6cf77ec1
     </form>
   </div>
 </div>