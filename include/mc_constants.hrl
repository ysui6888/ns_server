-define(HEADER_LEN, 24).
-define(REQ_MAGIC, 16#80).
-define(RES_MAGIC, 16#81).

% Command codes.
-define(GET,         16#00).
-define(SET,         16#01).
-define(ADD,         16#02).
-define(REPLACE,     16#03).
-define(DELETE,      16#04).
-define(INCREMENT,   16#05).
-define(DECREMENT,   16#06).
-define(QUIT,        16#07).
-define(FLUSH,       16#08).
-define(GETQ,        16#09).
-define(NOOP,        16#0a).
-define(VERSION,     16#0b).
-define(GETK,        16#0c).
-define(GETKQ,       16#0d).
-define(APPEND,      16#0e).
-define(PREPEND,     16#0f).
-define(STAT,        16#10).
-define(SETQ,        16#11).
-define(ADDQ,        16#12).
-define(REPLACEQ,    16#13).
-define(DELETEQ,     16#14).
-define(INCREMENTQ,  16#15).
-define(DECREMENTQ,  16#16).
-define(QUITQ,       16#17).
-define(FLUSHQ,      16#18).
-define(APPENDQ,     16#19).
-define(PREPENDQ,    16#1a).

-define(CMD_SASL_LIST_MECHS, 16#20).
-define(CMD_SASL_AUTH,       16#21).
-define(CMD_SASL_STEP,       16#22).

-define(CMD_CREATE_BUCKET, 16#85).
-define(CMD_DELETE_BUCKET, 16#86).
-define(CMD_LIST_BUCKETS , 16#87).
-define(CMD_EXPAND_BUCKET, 16#88).
-define(CMD_SELECT_BUCKET, 16#89).

-define(CMD_SET_VBUCKET,     16#3d).
-define(CMD_GET_VBUCKET,     16#3e).
-define(CMD_DELETE_VBUCKET,  16#3f).

<<<<<<< HEAD
-define(SYNC, 16#96).
=======
-define(CMD_SET_PARAM,       16#82).            % NOTE: Id is same as old CMD_SET_FLUSH_PARAM

-define(CMD_DEREGISTER_TAP_CLIENT, 16#9e).
>>>>>>> 3ecf2ee6

-define(CMD_DEREGISTER_TAP_CLIENT, 16#9e).
-define(CMD_LAST_CLOSED_CHECKPOINT,  16#97).

-define(CMD_GET_META, 16#a0).
-define(CMD_GETQ_META, 16#a1).
-define(CMD_SET_WITH_META, 16#a2).
-define(CMD_SETQ_WITH_META, 16#a3).
-define(CMD_ADD_WITH_META, 16#a4).
-define(CMD_ADDQ_WITH_META, 16#a5).
-define(CMD_DEL_WITH_META, 16#a8).
-define(CMD_DELQ_WITH_META, 16#a9).

-define(RGET,        16#30).
-define(RSET,        16#31).
-define(RSETQ,       16#32).
-define(RAPPEND,     16#33).
-define(RAPPENDQ,    16#34).
-define(RPREPEND,    16#35).
-define(RPREPENDQ,   16#36).
-define(RDELETE,     16#37).
-define(RDELETEQ,    16#38).
-define(RINCR,       16#39).
-define(RINCRQ,      16#3a).
-define(RDECR,       16#3b).
-define(RDECRQ,      16#3c).

-define(TAP_CONNECT,  16#40).
-define(TAP_MUTATION, 16#41).
-define(TAP_DELETE,   16#42).
-define(TAP_FLUSH,    16#43).
-define(TAP_OPAQUE,   16#44).
-define(TAP_VBUCKET,  16#45).

% Response status codes.
-define(SUCCESS,          16#00).
-define(KEY_ENOENT,       16#01).
-define(KEY_EEXISTS,      16#02).
-define(E2BIG,            16#03).
-define(EINVAL,           16#04).
-define(NOT_STORED,       16#05).
-define(DELTA_BADVAL,     16#06).
-define(NOT_MY_VBUCKET,   16#07).
-define(UNKNOWN_COMMAND,  16#81).
-define(ENOMEM,           16#82).
-define(NOT_SUPPORTED,    16#83).
-define(EINTERNAL,        16#84).
-define(EBUSY,            16#85).

% Vbucket States
-define(VB_STATE_ACTIVE, 1).
-define(VB_STATE_REPLICA, 2).
-define(VB_STATE_PENDING, 3).
-define(VB_STATE_DEAD, 4).

% TAP CONNECT flags
-define(BACKFILL,          2#0000001).
-define(DUMP,              2#0000010).
-define(LIST_VBUCKETS,     2#0000100).
-define(TAKEOVER_VBUCKETS, 2#0001000).
-define(SUPPORT_ACK,       2#0010000).
-define(KEYS_ONLY,         2#0100000).
-define(CHECKPOINT,        2#1000000).

-define(TAP_FLAG_ACK,      2#0000001).
-define(TAP_FLAG_NO_VALUE, 2#0000010).

%% EP engine opaque flags
-define(TAP_OPAQUE_ENABLE_AUTO_NACK, 16#00).
-define(TAP_OPAQUE_INITIAL_VBUCKET_STREAM, 16#01).
-define(TAP_OPAQUE_ENABLE_CHECKPOINT_SYNC, 16#02).
-define(TAP_OPAQUE_CLOSE_TAP_STREAM, 16#07).

%% Metadata types
-define(META_REVID, 16#01).

%% Flags passed back in get_meta call
-define(GET_META_ITEM_DELETED_FLAG, 16#01).<|MERGE_RESOLUTION|>--- conflicted
+++ resolved
@@ -45,13 +45,8 @@
 -define(CMD_GET_VBUCKET,     16#3e).
 -define(CMD_DELETE_VBUCKET,  16#3f).
 
-<<<<<<< HEAD
 -define(SYNC, 16#96).
-=======
 -define(CMD_SET_PARAM,       16#82).            % NOTE: Id is same as old CMD_SET_FLUSH_PARAM
-
--define(CMD_DEREGISTER_TAP_CLIENT, 16#9e).
->>>>>>> 3ecf2ee6
 
 -define(CMD_DEREGISTER_TAP_CLIENT, 16#9e).
 -define(CMD_LAST_CLOSED_CHECKPOINT,  16#97).
